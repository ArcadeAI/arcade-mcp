--- conflicted
+++ resolved
@@ -1,10 +1,6 @@
 [project]
 name = "arcade-tdk"
-<<<<<<< HEAD
-version = "2.4.0rc1"
-=======
-version = "2.5.0"
->>>>>>> 7b2a54fa
+version = "2.6.0rc1"
 description = "Arcade TDK - Toolkit Development Kit for building Arcade tools"
 readme = "README.md"
 license = {text = "MIT"}
