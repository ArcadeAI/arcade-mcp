import asyncio
import os
import subprocess
import sys
import webbrowser
from pathlib import Path
from typing import Optional

import click
import typer
from arcade_core.constants import CREDENTIALS_FILE_PATH, PROD_COORDINATOR_HOST, PROD_ENGINE_HOST
from arcadepy import Arcade
from rich.console import Console
from rich.text import Text
from tqdm import tqdm

from arcade_cli.authn import (
    OAuthLoginError,
    _credentials_file_contains_legacy,
    build_coordinator_url,
    check_existing_login,
    perform_oauth_login,
    save_credentials_from_whoami,
)
from arcade_cli.display import (
    display_eval_results,
)
from arcade_cli.org import app as org_app
from arcade_cli.project import app as project_app
from arcade_cli.secret import app as secret_app
from arcade_cli.server import app as server_app
from arcade_cli.show import show_logic
from arcade_cli.usage.command_tracker import TrackedTyper, TrackedTyperGroup
from arcade_cli.utils import (
    Provider,
    compute_base_url,
<<<<<<< HEAD
    compute_login_url,
    filter_failed_evaluations,
=======
>>>>>>> 324a148b
    get_eval_files,
    handle_cli_error,
    load_eval_suites,
    log_engine_health,
    require_dependency,
    resolve_provider_api_key,
    version_callback,
)

cli = TrackedTyper(
    cls=TrackedTyperGroup,
    add_completion=False,
    no_args_is_help=True,
    pretty_exceptions_enable=True,
    pretty_exceptions_show_locals=False,
    pretty_exceptions_short=True,
    rich_markup_mode="markdown",
    context_settings={"help_option_names": ["-h", "--help"]},
    help="Arcade CLI - Build, deploy, and manage MCP servers and AI tools. Create new projects, run servers with multiple transports, configure clients, and deploy to Arcade Cloud.",
    epilog="Pro tip: use --help after any command to see command-specific options.",
)


cli.add_typer(
    server_app,
    name="server",
    help="Manage deployments of tool servers (logs, list, etc)",
    rich_help_panel="Manage",
)

cli.add_typer(
    secret_app,
    name="secret",
    help="Manage tool secrets in the cloud (set, unset, list)",
    rich_help_panel="Manage",
)


console = Console()


@cli.command(help="Log in to Arcade", rich_help_panel="User")
def login(
    host: str = typer.Option(
        PROD_COORDINATOR_HOST,
        "-h",
        "--host",
        help="The Arcade Coordinator host to log in to.",
    ),
    port: Optional[int] = typer.Option(
        None,
        "-p",
        "--port",
        help="The port of the Arcade Coordinator host (if running locally).",
    ),
    debug: bool = typer.Option(False, "--debug", "-d", help="Show debug information"),
) -> None:
    """
    Logs the user into Arcade using OAuth.
    """
    if check_existing_login():
        console.print("\nTo log out and delete your locally-stored credentials, use ", end="")
        console.print("arcade logout", style="bold green", end="")
        console.print(".\n")
        return

    coordinator_url = build_coordinator_url(host, port)

    try:
        result = perform_oauth_login(
            coordinator_url,
            on_status=lambda msg: console.print(msg, style="dim"),
        )

        # Save credentials
        save_credentials_from_whoami(result.tokens, result.whoami, coordinator_url)

        # Success message
        console.print(f"\n✅ Logged in as {result.email}.", style="bold green")
        if result.selected_org and result.selected_project:
            console.print(
                f"\nActive project: {result.selected_org.name} / {result.selected_project.name}",
                style="dim",
            )
        console.print(
            "Run 'arcade org list' or 'arcade project list' to see available options.",
            style="dim",
        )

    except OAuthLoginError as e:
        if debug:
            console.print(f"Debug: {e.__cause__}", style="dim")
        handle_cli_error(str(e), should_exit=False)
    except KeyboardInterrupt:
        console.print("\nLogin cancelled.", style="yellow")
    except Exception as e:
        handle_cli_error("Login failed", e, debug)


@cli.command(help="Log out of Arcade", rich_help_panel="User")
def logout(
    debug: bool = typer.Option(False, "--debug", "-d", help="Show debug information"),
) -> None:
    """
    Logs the user out of Arcade.
    """
    try:
        # If the credentials file exists, delete it
        if os.path.exists(CREDENTIALS_FILE_PATH):
            os.remove(CREDENTIALS_FILE_PATH)
            console.print("You're now logged out.", style="bold")
        else:
            console.print("You're not logged in.", style="bold red")
    except Exception as e:
        handle_cli_error("Logout failed", e, debug)


@cli.command(help="Show current login status and active context", rich_help_panel="User")
def whoami(
    debug: bool = typer.Option(False, "--debug", "-d", help="Show debug information"),
) -> None:
    """
    Display the current logged-in user and active organization/project.
    """
    from arcade_core.config_model import Config

    try:
        config = Config.load_from_file()
    except Exception as e:
        handle_cli_error("Failed to read credentials", e, debug)
        return

    # Defensive - should not happen, because the main() callback prevents this:
    if not config.auth:
        console.print("Not logged in. Run 'arcade login' to authenticate.", style="bold red")
        return

    email = config.user.email if config.user else "unknown"
    console.print(f"Logged in as: {email}", style="bold green")

    if config.context:
        console.print(f"\nActive organization: {config.context.org_name}", style="bold")
        console.print(f"   ID: {config.context.org_id}", style="dim")
        console.print(f"\nActive project: {config.context.project_name}", style="bold")
        console.print(f"   ID: {config.context.project_id}", style="dim")
    else:
        console.print("\nNo active organization/project set.", style="yellow")

    console.print("\nRun 'arcade org list' or 'arcade project list' to see options.", style="dim")


cli.add_typer(
    org_app,
    name="org",
    help="Manage organizations (list, set active)",
    rich_help_panel="User",
)

cli.add_typer(
    project_app,
    name="project",
    help="Manage projects (list, set active)",
    rich_help_panel="User",
)


@cli.command(
    help="Create a new server package directory. Example usage: `arcade new my_mcp_server`",
    rich_help_panel="Build",
)
def new(
    server_name: str = typer.Argument(
        help="The name of the server to create",
        metavar="SERVER_NAME",
    ),
    directory: str = typer.Option(os.getcwd(), "--dir", help="tools directory path"),
    debug: bool = typer.Option(False, "--debug", "-d", help="Show debug information"),
    full: bool = typer.Option(
        False,
        "--full",
        "-f",
        help="Create a starter MCP server (pyproject.toml, server.py, .env.example)",
    ),
) -> None:
    """
    Creates a new MCP server with the given name
    """
    from arcade_cli.new import create_new_toolkit, create_new_toolkit_minimal

    try:
        if not full:
            create_new_toolkit_minimal(directory, server_name)
        else:
            create_new_toolkit(directory, server_name)
    except Exception as e:
        handle_cli_error("Failed to create new server", e, debug)


@cli.command(
    name="mcp",
    help="Run MCP servers with different transports",
    rich_help_panel="Run",
)
def mcp(
    transport: str = typer.Argument("http", help="Transport type: stdio, http"),
    host: str = typer.Option("127.0.0.1", "--host", help="Host to bind to (HTTP mode only)"),
    port: int = typer.Option(8000, "--port", help="Port to bind to (HTTP mode only)"),
    tool_package: Optional[str] = typer.Option(
        None,
        "--tool-package",
        "--package",
        "-p",
        help="Specific tool package to load (e.g., 'github' for arcade-github)",
    ),
    discover_installed: bool = typer.Option(
        False, "--discover-installed", "--all", help="Discover all installed arcade tool packages"
    ),
    show_packages: bool = typer.Option(
        False, "--show-packages", help="Show loaded packages during discovery"
    ),
    reload: bool = typer.Option(
        False, "--reload", help="Enable auto-reload on code changes (HTTP mode only)"
    ),
    debug: bool = typer.Option(False, "--debug", help="Enable debug mode with verbose logging"),
    otel_enable: bool = typer.Option(
        False, "--otel-enable", help="Send logs to OpenTelemetry", show_default=True
    ),
    env_file: Optional[str] = typer.Option(None, "--env-file", help="Path to environment file"),
    name: Optional[str] = typer.Option(None, "--name", help="Server name"),
    version: Optional[str] = typer.Option(None, "--version", help="Server version"),
    cwd: Optional[str] = typer.Option(None, "--cwd", help="Working directory to run from"),
) -> None:
    """
    Run Arcade MCP Server (passthrough to arcade_mcp_server).

    This command provides a unified CLI experience by passing through
    all arguments to the arcade_mcp_server module.

    Examples:
        arcade mcp stdio
        arcade mcp http --port 8080
        arcade mcp --tool-package github
        arcade mcp --discover-installed --show-packages
    """
    # Build the command to pass through to arcade_mcp_server
    cmd = [sys.executable, "-m", "arcade_mcp_server", transport]

    # Add optional arguments
    cmd.extend(["--host", host])
    cmd.extend(["--port", str(port)])
    if debug:
        cmd.append("--debug")
    if otel_enable:
        cmd.append("--otel-enable")
    if tool_package:
        cmd.extend(["--tool-package", tool_package])
    if discover_installed:
        cmd.append("--discover-installed")
    if show_packages:
        cmd.append("--show-packages")
    if reload:
        cmd.append("--reload")
    if env_file:
        cmd.extend(["--env-file", env_file])
    if name:
        cmd.extend(["--name", name])
    if version:
        cmd.extend(["--version", version])
    if cwd:
        cmd.extend(["--cwd", cwd])

    try:
        # Show what command we're running in debug mode
        if debug:
            console.print(f"[dim]Running: {' '.join(cmd)}[/dim]")

        # Execute the command and pass through all output
        result = subprocess.run(cmd, check=False)

        # Exit with the same code as the subprocess
        if result.returncode != 0:
            handle_cli_error("Failed to run MCP server")

    except KeyboardInterrupt:
        console.print("\n[yellow]MCP server gracefully shutdown[/yellow]")
    except FileNotFoundError:
        handle_cli_error(
            "arcade_mcp_server module not found. Make sure arcade-mcp-server is installed"
        )


@cli.command(
    help="Show the installed tools or details of a specific tool",
    rich_help_panel="Build",
)
def show(
    server: Optional[str] = typer.Option(
        None, "-T", "--server", help="The server to show the tools of"
    ),
    tool: Optional[str] = typer.Option(
        None, "-t", "--tool", help="The specific tool to show details for"
    ),
    host: str = typer.Option(
        PROD_ENGINE_HOST,
        "-h",
        "--host",
        help="The Arcade Engine address to show the tools/servers of.",
    ),
    local: bool = typer.Option(
        False,
        "--local",
        "-l",
        help="Show the local environment's catalog instead of an Arcade Engine's catalog.",
    ),
    port: Optional[int] = typer.Option(
        None,
        "-p",
        "--port",
        help="The port of the Arcade Engine.",
    ),
    force_tls: bool = typer.Option(
        False,
        "--tls",
        help="Whether to force TLS for the connection to the Arcade Engine. If not specified, the connection will use TLS if the engine URL uses a 'https' scheme.",
    ),
    force_no_tls: bool = typer.Option(
        False,
        "--no-tls",
        help="Whether to disable TLS for the connection to the Arcade Engine.",
    ),
    full: bool = typer.Option(
        False,
        "--full",
        "-f",
        help="Show full server response structure including error, logs, and authorization fields (only applies when used with -t/--tool).",
    ),
    debug: bool = typer.Option(False, "--debug", "-d", help="Show debug information"),
) -> None:
    """
    Show the available tools or detailed information about a specific tool.
    """
    if full and not tool:
        console.print(
            "⚠️  The -f/--full flag only affects output when used with -t/--tool flag",
            style="bold yellow",
        )

    show_logic(
        toolkit=server,
        tool=tool,
        host=host,
        local=local,
        port=port,
        force_tls=force_tls,
        force_no_tls=force_no_tls,
        worker=full,
        debug=debug,
    )


@cli.command(help="Run tool calling evaluations", rich_help_panel="Build")
def evals(
    directory: str = typer.Argument(".", help="Directory containing evaluation files"),
    show_details: bool = typer.Option(False, "--details", "-d", help="Show detailed results"),
    max_concurrent: int = typer.Option(
        1,
        "--max-concurrent",
        "-c",
        help="Maximum number of concurrent evaluations (default: 1)",
    ),
    models: str = typer.Option(
        "gpt-4o",
        "--models",
        "-m",
        help="The models to use for evaluation (default: gpt-4o). Use commas to separate multiple models. All models must belong to the same provider.",
    ),
    provider: Provider = typer.Option(
        Provider.OPENAI,
        "--provider",
        "-p",
        help="The provider of the models to use for evaluation.",
    ),
    provider_api_key: str = typer.Option(
        None,
        "--provider-api-key",
        "-k",
        help="The model provider API key. If not provided, will look for the appropriate environment variable based on the provider (e.g., OPENAI_API_KEY for openai provider), first in the current environment, then in the current working directory's .env file.",
    ),
    failed_only: bool = typer.Option(
        False,
        "--failed-only",
        "-f",
        help="Show only failed evaluations",
    ),
    output: Optional[str] = typer.Option(
        None,
        "--output",
        "-o",
        help="Write results to a file (plain text format)",
    ),
    debug: bool = typer.Option(False, "--debug", help="Show debug information"),
) -> None:
    """
    Find all files starting with 'eval_' in the given directory,
    execute any functions decorated with @tool_eval, and display the results.
    """
    require_dependency(
        package_name="arcade_evals",
        command_name="evals",
        uv_install_command=r"uv tool install 'arcade-mcp[evals]'",
        pip_install_command=r"pip install 'arcade-mcp[evals]'",
    )
    # Although Evals does not depend on the TDK, some evaluations import the
    # ToolCatalog class from the TDK instead of from arcade_core, so we require
    # the TDK to run the evals CLI command to avoid possible import errors.
    require_dependency(
        package_name="arcade_tdk",
        command_name="evals",
        uv_install_command=r"uv pip install arcade-tdk",
        pip_install_command=r"pip install arcade-tdk",
    )

    models_list = models.split(",")  # Use 'models_list' to avoid shadowing

    # Resolve the API key for the provider
    resolved_api_key = resolve_provider_api_key(provider, provider_api_key)
    if not resolved_api_key:
        provider_env_vars = {
            Provider.OPENAI: "OPENAI_API_KEY",
        }
        env_var_name = provider_env_vars.get(provider, f"{provider.upper()}_API_KEY")
        handle_cli_error(
            f"API key not found for provider '{provider.value}'. "
            f"Please provide it via --provider-api-key,-k argument, set the {env_var_name} environment variable, "
            f"or add it to a .env file in the current directory.",
            should_exit=True,
        )

    eval_files = get_eval_files(directory)
    if not eval_files:
        return

    console.print("\nRunning evaluations", style="bold")

    # Use the new function to load eval suites
    eval_suites = load_eval_suites(eval_files)

    if not eval_suites:
        console.print("No evaluation suites to run.", style="bold yellow")
        return

    if show_details:
        suite_label = "suite" if len(eval_suites) == 1 else "suites"
        console.print(
            f"\nFound {len(eval_suites)} {suite_label} in the evaluation files.",
            style="bold",
        )

    async def run_evaluations() -> None:
        all_evaluations = []
        tasks = []
        for suite_func in eval_suites:
            console.print(
                Text.assemble(
                    ("Running evaluations in ", "bold"),
                    (suite_func.__name__, "bold blue"),
                )
            )
            for model in models_list:
                task = asyncio.create_task(
                    suite_func(
                        provider_api_key=resolved_api_key,
                        model=model,
                        max_concurrency=max_concurrent,
                    )
                )
                tasks.append(task)

        # Track progress and results as suite functions complete
        with tqdm(total=len(tasks), desc="Evaluations Progress") as pbar:
            results = []
            for f in asyncio.as_completed(tasks):
                results.append(await f)
                pbar.update(1)

        # TODO error handling on each eval
        all_evaluations.extend(results)

        # Filter to show only failed evaluations if requested
        original_counts = None
        if failed_only:
            all_evaluations, original_counts = filter_failed_evaluations(all_evaluations)

        display_eval_results(
            all_evaluations,
            show_details=show_details,
            output_file=output,
            failed_only=failed_only,
            original_counts=original_counts,
        )

    try:
        asyncio.run(run_evaluations())
    except Exception as e:
        handle_cli_error("Failed to run evaluations", e, debug)


@cli.command(help="Configure MCP clients to connect to your server", rich_help_panel="Manage")
def configure(
    client: str = typer.Argument(
        ...,
        help="The MCP client to configure (claude, cursor, vscode)",
        click_type=click.Choice(["claude", "cursor", "vscode"], case_sensitive=False),
        show_choices=True,
    ),
    entrypoint_file: str = typer.Option(
        "server.py",
        "--entrypoint",
        "-e",
        help="The name of the Python file in the current directory that runs the server. This file must run the server when invoked directly. Only used for stdio servers.",
        rich_help_panel="Stdio Options",
    ),
    transport: str = typer.Option(
        "stdio",
        "--transport",
        "-t",
        help="The transport to use for the MCP server configuration",
        click_type=click.Choice(["stdio", "http"], case_sensitive=False),
        show_choices=True,
    ),
    server_name: Optional[str] = typer.Option(
        None,
        "--name",
        "-n",
        help="Optional name of the server to set in the configuration file (defaults to the name of the current directory)",
        rich_help_panel="Configuration File Options",
    ),
    host: str = typer.Option(
        "local",
        "--host",
        "-h",
        help="The host of the HTTP server to configure. Use 'local' to connect to a local MCP server or 'arcade' to connect to an Arcade Cloud MCP server.",
        click_type=click.Choice(["local", "arcade"], case_sensitive=False),
        show_choices=True,
        rich_help_panel="HTTP Options",
    ),
    port: int = typer.Option(
        8000,
        "--port",
        "-p",
        help="Port for local HTTP servers",
        rich_help_panel="HTTP Options",
    ),
    config_path: Optional[Path] = typer.Option(
        None,
        "--config",
        "-c",
        exists=False,
        help="Optional path to a specific MCP client config file (overrides default path)",
        rich_help_panel="Configuration File Options",
    ),
    debug: bool = typer.Option(False, "--debug", "-d", help="Show debug information"),
) -> None:
    """
    Configure MCP clients to connect to your server.

    The default behavior is to configure the specified client for a local stdio server that
    runs when the server.py file in the current directory is invoked directly.

    Examples:
        arcade configure claude
        arcade configure cursor --transport http --port 8080
        arcade configure vscode --host arcade --entrypoint my_server.py --config .vscode/mcp.json
        arcade configure claude --host local --name my_server_name
    """
    from arcade_cli.configure import configure_client

    try:
        configure_client(
            client=client,
            entrypoint_file=entrypoint_file,
            server_name=server_name,
            transport=transport,
            host=host,
            port=port,
            config_path=config_path,
        )
    except Exception as e:
        handle_cli_error(f"Failed to configure {client}", e, debug)


@cli.command(
    name="deploy",
    help="Deploy MCP servers to Arcade",
    rich_help_panel="Run",
)
def deploy(
    entrypoint: str = typer.Option(
        "server.py",
        "--entrypoint",
        "-e",
        help="Relative path to the Python file that runs the MCPApp instance (relative to project root). This file must execute the `run()` method on your `MCPApp` instance when invoked directly.",
    ),
    skip_validate: bool = typer.Option(
        False,
        "--skip-validate",
        "--yolo",
        help="Skip running the server locally for health/metadata checks. "
        "When set, you must provide `--server-name` and `--server-version`. "
        "Secret handling is controlled by `--secrets`.",
        rich_help_panel="Advanced",
    ),
    server_name: Optional[str] = typer.Option(
        None,
        "--server-name",
        "-n",
        help="Explicit server name to use when `--skip-validate` is set. Only used when `--skip-validate` is set.",
        rich_help_panel="Advanced",
    ),
    server_version: Optional[str] = typer.Option(
        None,
        "--server-version",
        "-v",
        help="Explicit server version to use when `--skip-validate` is set. Only used when `--skip-validate` is set.",
        rich_help_panel="Advanced",
    ),
    secrets: str = typer.Option(
        "auto",
        "--secrets",
        "-s",
        help=(
            "How to upsert secrets before deploy:\n"
            "  `auto` (default): During validation, discover required secret KEYS and upsert only those. "
            "If `--skip-validate` is set, `auto` becomes `skip`.\n"
            "  `all`: Upsert every key/value pair from your server's .env file regardless of what the server needs.\n"
            "  `skip`: Do not upsert any secrets (assumes they are already present in Arcade)."
        ),
        show_choices=True,
        rich_help_panel="Advanced",
        click_type=click.Choice(["auto", "all", "skip"], case_sensitive=False),
    ),
    host: str = typer.Option(
        PROD_ENGINE_HOST,
        "--host",
        "-h",
        help="The Arcade Engine host to deploy to",
        hidden=True,
    ),
    port: Optional[int] = typer.Option(
        None,
        "--port",
        "-p",
        help="The port of the Arcade Engine",
        hidden=True,
    ),
    force_tls: bool = typer.Option(
        False,
        "--tls",
        help="Force TLS for the connection to the Arcade Engine",
        hidden=True,
    ),
    force_no_tls: bool = typer.Option(
        False,
        "--no-tls",
        help="Disable TLS for the connection to the Arcade Engine",
        hidden=True,
    ),
    debug: bool = typer.Option(False, "--debug", "-d", help="Show debug information"),
) -> None:
    """
    Deploy an MCP server directly to Arcade Engine.

    This command should be run from the root of your MCP server package
    (the directory containing pyproject.toml).

    Examples:
        cd my_mcp_server/
        arcade deploy
        arcade deploy --entrypoint src/server.py
        arcade deploy --skip-validate --server-name my_server_name --server-version 1.0.0
    """
    from arcade_cli.deploy import deploy_server_logic

    if skip_validate and not (server_name and server_version):
        handle_cli_error(
            "When --skip-validate is set, you must provide --server-name and --server-version.",
            should_exit=True,
        )
    if skip_validate and secrets == "auto":
        secrets = "skip"

    try:
        deploy_server_logic(
            entrypoint=entrypoint,
            skip_validate=skip_validate,
            server_name=server_name,
            server_version=server_version,
            secrets=secrets,
            host=host,
            port=port,
            force_tls=force_tls,
            force_no_tls=force_no_tls,
            debug=debug,
        )
    except Exception as e:
        handle_cli_error("Failed to deploy server", e, debug)


@cli.command(help="Open the Arcade Dashboard in a web browser", rich_help_panel="User")
def dashboard(
    host: str = typer.Option(
        PROD_ENGINE_HOST,
        "-h",
        "--host",
        help="The Arcade Engine host that serves the dashboard.",
    ),
    port: Optional[int] = typer.Option(
        None,
        "-p",
        "--port",
        help="The port of the Arcade Engine.",
    ),
    local: bool = typer.Option(
        False,
        "--local",
        "-l",
        help="Open the local dashboard instead of the default remote dashboard.",
    ),
    force_tls: bool = typer.Option(
        False,
        "--tls",
        help="Whether to force TLS for the connection to the Arcade Engine.",
    ),
    force_no_tls: bool = typer.Option(
        False,
        "--no-tls",
        help="Whether to disable TLS for the connection to the Arcade Engine.",
    ),
    debug: bool = typer.Option(False, "--debug", "-d", help="Show debug information"),
) -> None:
    """Opens the Arcade Dashboard in a web browser.

    The Dashboard is a web-based Arcade user interface that is served by the Arcade Engine.
    """
    try:
        if local:
            host = "localhost"

        # Construct base URL (for both health check and dashboard)
        base_url = compute_base_url(force_tls, force_no_tls, host, port)
        dashboard_url = f"{base_url}/dashboard"

        # Try to hit /health endpoint on engine and warn if it is down
        with Arcade(api_key="", base_url=base_url) as client:
            log_engine_health(client)

        # Open the dashboard in a browser
        console.print(f"Opening Arcade Dashboard at {dashboard_url}")
        if not webbrowser.open(dashboard_url):
            console.print(
                f"If a browser doesn't open automatically, copy this URL and paste it into your browser: {dashboard_url}",
                style="dim",
            )
    except Exception as e:
        handle_cli_error("Failed to open dashboard", e, debug)


@cli.callback()
def main_callback(
    ctx: typer.Context,
    _: Optional[bool] = typer.Option(
        None,
        "-v",
        "--version",
        callback=version_callback,
        is_eager=True,
        help="Print version and exit.",
    ),
) -> None:
    # Commands that do not require a logged in user
    public_commands = {
        login.__name__,
        logout.__name__,
        dashboard.__name__,
        evals.__name__,
        mcp.__name__,
        new.__name__,
        show.__name__,
        configure.__name__,
    }
    if ctx.invoked_subcommand in public_commands:
        return

    if _credentials_file_contains_legacy():
        console.print(
            "\nYour credentials are from an older CLI version and are no longer supported.",
            style="bold yellow",
        )
        console.print(
            "Run `arcade logout` to remove the old credentials, "
            "then run `arcade login` to sign back in.",
            style="bold yellow",
        )
        console.print(
            "\nNote: `arcade logout` will delete your API key from ~/.arcade/credentials.yaml. "
            "If you need to preserve it, copy it before logging out.",
            style="bold yellow",
        )
        handle_cli_error("Legacy credentials detected. Please re-authenticate.")

    if not check_existing_login(suppress_message=True):
        handle_cli_error("Not logged in to Arcade CLI. Use `arcade login` to log in.")<|MERGE_RESOLUTION|>--- conflicted
+++ resolved
@@ -34,11 +34,7 @@
 from arcade_cli.utils import (
     Provider,
     compute_base_url,
-<<<<<<< HEAD
-    compute_login_url,
     filter_failed_evaluations,
-=======
->>>>>>> 324a148b
     get_eval_files,
     handle_cli_error,
     load_eval_suites,
