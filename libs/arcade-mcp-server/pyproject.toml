--- conflicted
+++ resolved
@@ -4,11 +4,7 @@
 
 [project]
 name = "arcade-mcp-server"
-<<<<<<< HEAD
-version = "1.10.0"
-=======
-version = "1.11.2"
->>>>>>> 25dabbe7
+version = "1.12.0"
 description = "Model Context Protocol (MCP) server framework for Arcade.dev"
 readme = "README.md"
 authors = [{ name = "Arcade.dev" }]
@@ -25,15 +21,9 @@
 ]
 requires-python = ">=3.10"
 dependencies = [
-<<<<<<< HEAD
     "arcade-core>=4.0.0,<5.0.0",
     "arcade-serve>=3.2.0,<4.0.0",
-    "arcade-tdk>=3.2.0,<4.0.0",
-=======
-    "arcade-core>=3.4.0,<4.0.0",
-    "arcade-serve>=3.1.5,<4.0.0",
-    "arcade-tdk>=3.2.2,<4.0.0",
->>>>>>> 25dabbe7
+    "arcade-tdk>=3.3.0,<4.0.0",
     "arcadepy>=1.5.0",
     "pydantic>=2.0.0",
     "fastapi>=0.100.0",
