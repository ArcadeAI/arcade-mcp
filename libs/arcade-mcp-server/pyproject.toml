--- conflicted
+++ resolved
@@ -4,11 +4,7 @@
 
 [project]
 name = "arcade-mcp-server"
-<<<<<<< HEAD
-version = "1.5.0"
-=======
-version = "1.6.0"
->>>>>>> 8c312b37
+version = "1.7.0"
 description = "Model Context Protocol (MCP) server framework for Arcade.dev"
 readme = "README.md"
 authors = [{ name = "Arcade.dev" }]
