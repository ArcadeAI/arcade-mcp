--- conflicted
+++ resolved
@@ -1113,14 +1113,7 @@
         assert response.result.isError is True
         assert "Unsupported transport" in response.result.structuredContent["message"]
         assert "HTTP transport" in response.result.structuredContent["message"]
-<<<<<<< HEAD
         assert "authorization" in response.result.structuredContent["message"]
-=======
-        assert (
-            "authorization or access to sensitive secrets"
-            in response.result.structuredContent["message"]
-        )
->>>>>>> 65acf41b
 
     @pytest.mark.asyncio
     async def test_stdio_transport_allows_tool_with_auth(
