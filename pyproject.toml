[project]
name = "arcade-ai"
<<<<<<< HEAD
version = "2.2.0"
=======
version = "2.1.3"
>>>>>>> 02a09008
description = "Arcade.dev - Tool Calling platform for Agents"
readme = "README.md"
license = {file = "LICENSE"}
authors = [
    {name = "Arcade", email = "dev@arcade.dev"},
]
classifiers = [
    "Development Status :: 5 - Production/Stable",
    "Intended Audience :: Developers",
    "License :: OSI Approved :: MIT License",
    "Programming Language :: Python :: 3",
    "Programming Language :: Python :: 3.10",
    "Programming Language :: Python :: 3.11",
    "Programming Language :: Python :: 3.12",
    "Programming Language :: Python :: 3.13",
]
requires-python = ">=3.10"

dependencies = [
    # CLI dependencies
    "arcade-core>=2.2.1,<3.0.0",
    "typer==0.10.0",
    "rich==13.9.4",
    "Jinja2==3.1.6",
    "arcadepy==1.5.0",
    "tqdm==4.67.1",
    "openai==1.82.1",
    "click==8.1.8",
]

[project.optional-dependencies]
all = [
    # evals
    "scipy>=1.14.0",
    "numpy>=2.0.0",
    "scikit-learn>=1.5.0",
    "pytz>=2024.1",
    "python-dateutil>=2.8.2",
    # serve
    "arcade-serve>=2.0.0,<3.0.0",
    # tdk
    "arcade-tdk>=2.0.0,<3.0.0",
]
# Evals also depends on arcade-core and openai, but they are already required deps
evals = [
    "scipy>=1.14.0",
    "numpy>=2.0.0",
    "scikit-learn>=1.5.0",
    "pytz>=2024.1",
    "python-dateutil>=2.8.2",
]

[tool.uv]
dev-dependencies = [
    "pytest>=8.1.2",
    "pytest-cov>=4.0.0",
    "pytest-asyncio>=0.23.7",
    "mypy>=1.5.1",
    "pre-commit>=3.4.0",
    "ruff>=0.4.0",
    "types-PyYAML>=6.0.0",
    "types-python-dateutil>=2.8.2",
    "types-pytz>=2024.1",
]

# CLI entry point
[project.scripts]
arcade = "arcade_cli.main:cli"

[tool.uv.sources]
# Workspace member sources
arcade-core = { workspace = true }
arcade-tdk = { workspace = true }
arcade-serve = { workspace = true }

[build-system]
requires = ["hatchling"]
build-backend = "hatchling.build"

[tool.hatch.build.targets.wheel]
packages = [
    "libs/arcade-cli/arcade_cli",
    "libs/arcade-evals/arcade_evals",
]

[tool.uv.workspace]
members = [
    "libs/arcade-core",
    "libs/arcade-tdk",
    "libs/arcade-serve",
]

[tool.mypy]
python_version = "3.10"
disallow_untyped_defs = true
disallow_any_unimported = true
no_implicit_optional = true
check_untyped_defs = true
warn_return_any = true
warn_unused_ignores = true
show_error_codes = true
ignore_missing_imports = true
exclude = [
    '.*{{.*}}.*' # Ignore files that have names that use Jinja template syntax
]

[tool.pytest.ini_options]
testpaths = ["libs/tests"]
python_files = ["test_*.py"]
python_classes = ["Test*"]
python_functions = ["test_*"]
addopts = [
    "--strict-markers",
    "--strict-config",
    "--verbose",
    "--cov=libs",
    "--cov-report=term-missing",
    "--cov-report=html",
    "--cov-report=xml",
]

[tool.coverage.run]
source = ["libs"]
omit = [
    "*/tests/*",
    "*/test_*",
    "*/__pycache__/*",
]

[tool.coverage.report]
exclude_lines = [
    "pragma: no cover",
    "def __repr__",
    "raise AssertionError",
    "raise NotImplementedError",
    "if __name__ == .__main__.:",
    "if TYPE_CHECKING:",
]

[tool.ruff]
target-version = "py310"
line-length = 100

[tool.ruff.lint]
select = ["E", "F", "I", "N", "UP", "RUF"]
ignore = ["E501"]

[tool.ruff.lint.per-file-ignores]
"__init__.py" = ["F401"]<|MERGE_RESOLUTION|>--- conflicted
+++ resolved
@@ -1,10 +1,6 @@
 [project]
 name = "arcade-ai"
-<<<<<<< HEAD
-version = "2.2.0"
-=======
 version = "2.1.3"
->>>>>>> 02a09008
 description = "Arcade.dev - Tool Calling platform for Agents"
 readme = "README.md"
 license = {file = "LICENSE"}
