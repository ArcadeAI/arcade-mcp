--- conflicted
+++ resolved
@@ -1,10 +1,6 @@
 [project]
 name = "arcade-mcp"
-<<<<<<< HEAD
 version = "1.6.0"
-=======
-version = "1.5.6"
->>>>>>> 2389d894
 description = "Arcade.dev - Tool Calling platform for Agents"
 readme = "README.md"
 license = {file = "LICENSE"}
