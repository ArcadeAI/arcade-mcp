[project]
name = "arcade-ai"
version = "2.2.1"
description = "Arcade.dev - Tool Calling platform for Agents"
readme = "README.md"
license = {file = "LICENSE"}
authors = [
    {name = "Arcade", email = "dev@arcade.dev"},
]
classifiers = [
    "Development Status :: 5 - Production/Stable",
    "Intended Audience :: Developers",
    "License :: OSI Approved :: MIT License",
    "Programming Language :: Python :: 3",
    "Programming Language :: Python :: 3.10",
    "Programming Language :: Python :: 3.11",
    "Programming Language :: Python :: 3.12",
    "Programming Language :: Python :: 3.13",
]
requires-python = ">=3.10"

dependencies = [
    # CLI dependencies
<<<<<<< HEAD
    "arcade-core>=2.2.2,<3.0.0",
    "arcade-mcp>=2.0.0,<3.0.0",
=======
    "arcade-core>=2.4.0,<3.0.0",
>>>>>>> c7c48515
    "typer==0.10.0",
    "rich==13.9.4",
    "Jinja2==3.1.6",
    "arcadepy==1.5.0",
    "tqdm==4.67.1",
    "openai==1.82.1",
    "click==8.1.8",
]

[project.optional-dependencies]
all = [
    # evals
    "scipy>=1.14.0",
    "numpy>=2.0.0",
    "scikit-learn>=1.5.0",
    "pytz>=2024.1",
    "python-dateutil>=2.8.2",
<<<<<<< HEAD
    # mcp
    "arcade-mcp>=2.0.0,<3.0.0",
=======
    # serve
    "arcade-serve>=2.1.0,<3.0.0",
>>>>>>> c7c48515
    # tdk
    "arcade-tdk>=2.3.1,<3.0.0",
]
# Evals also depends on arcade-core and openai, but they are already required deps
evals = [
    "scipy>=1.14.0",
    "numpy>=2.0.0",
    "scikit-learn>=1.5.0",
    "pytz>=2024.1",
    "python-dateutil>=2.8.2",
]

[tool.uv]
dev-dependencies = [
    "pytest>=8.1.2",
    "pytest-cov>=4.0.0",
    "pytest-asyncio>=0.23.7",
    "mypy>=1.5.1",
    "pre-commit>=3.4.0",
    "ruff>=0.4.0",
    "types-PyYAML>=6.0.0",
    "types-python-dateutil>=2.8.2",
    "types-pytz>=2024.1",
]

# CLI entry point
[project.scripts]
arcade = "arcade_cli.main:cli"

[tool.uv.sources]
# Workspace member sources
arcade-core = { workspace = true }
arcade-tdk = { workspace = true }
arcade-serve = { workspace = true }
arcade-mcp = { workspace = true }

[build-system]
requires = ["hatchling"]
build-backend = "hatchling.build"

[tool.hatch.build.targets.wheel]
packages = [
    "libs/arcade-cli/arcade_cli",
    "libs/arcade-evals/arcade_evals",
]

[tool.uv.workspace]
members = [
    "libs/arcade-core",
    "libs/arcade-tdk",
    "libs/arcade-serve",
    "libs/arcade-mcp",
]

[tool.mypy]
python_version = "3.10"
disallow_untyped_defs = true
disallow_any_unimported = true
no_implicit_optional = true
check_untyped_defs = true
warn_return_any = true
warn_unused_ignores = true
show_error_codes = true
ignore_missing_imports = true
exclude = [
    '.*{{.*}}.*' # Ignore files that have names that use Jinja template syntax
]

[tool.pytest.ini_options]
testpaths = ["libs/tests"]
python_files = ["test_*.py"]
python_classes = ["Test*"]
python_functions = ["test_*"]
addopts = [
    "--strict-markers",
    "--strict-config",
    "--verbose",
    "--cov=libs",
    "--cov-report=term-missing",
    "--cov-report=html",
    "--cov-report=xml",
]

[tool.coverage.run]
source = ["libs"]
omit = [
    "*/tests/*",
    "*/test_*",
    "*/__pycache__/*",
]

[tool.coverage.report]
exclude_lines = [
    "pragma: no cover",
    "def __repr__",
    "raise AssertionError",
    "raise NotImplementedError",
    "if __name__ == .__main__.:",
    "if TYPE_CHECKING:",
]

[tool.ruff]
target-version = "py310"
line-length = 100

[tool.ruff.lint]
select = ["E", "F", "I", "N", "UP", "RUF"]
ignore = ["E501", "S105"]

[tool.ruff.lint.per-file-ignores]
"__init__.py" = ["F401"]<|MERGE_RESOLUTION|>--- conflicted
+++ resolved
@@ -21,12 +21,8 @@
 
 dependencies = [
     # CLI dependencies
-<<<<<<< HEAD
-    "arcade-core>=2.2.2,<3.0.0",
     "arcade-mcp>=2.0.0,<3.0.0",
-=======
     "arcade-core>=2.4.0,<3.0.0",
->>>>>>> c7c48515
     "typer==0.10.0",
     "rich==13.9.4",
     "Jinja2==3.1.6",
@@ -44,13 +40,10 @@
     "scikit-learn>=1.5.0",
     "pytz>=2024.1",
     "python-dateutil>=2.8.2",
-<<<<<<< HEAD
     # mcp
     "arcade-mcp>=2.0.0,<3.0.0",
-=======
     # serve
     "arcade-serve>=2.1.0,<3.0.0",
->>>>>>> c7c48515
     # tdk
     "arcade-tdk>=2.3.1,<3.0.0",
 ]
