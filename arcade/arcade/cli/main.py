import asyncio
import os
import readline
import threading
import uuid
import webbrowser
from typing import Any, Optional
from urllib.parse import urlencode

import typer
from arcadepy import Arcade
from arcadepy.types import AuthorizationResponse
from openai import OpenAI, OpenAIError
from rich.console import Console
from rich.markup import escape
from rich.text import Text

from arcade.cli.authn import LocalAuthCallbackServer, check_existing_login
from arcade.cli.constants import DEFAULT_CLOUD_HOST, DEFAULT_ENGINE_HOST
from arcade.cli.display import (
    display_arcade_chat_header,
    display_eval_results,
    display_tool_details,
    display_tool_messages,
    display_tools_table,
)
from arcade.cli.launcher import start_servers
from arcade.cli.utils import (
    OrderCommands,
    compute_base_url,
    create_cli_catalog,
    get_eval_files,
    get_tools_from_engine,
    handle_chat_interaction,
    handle_tool_authorization,
    is_authorization_pending,
    load_eval_suites,
    log_engine_health,
    validate_and_get_config,
)

cli = typer.Typer(
    cls=OrderCommands,
    add_completion=False,
    no_args_is_help=True,
    pretty_exceptions_enable=False,
    pretty_exceptions_show_locals=False,
    pretty_exceptions_short=True,
)
console = Console()


@cli.command(help="Log in to Arcade Cloud", rich_help_panel="User")
def login(
    host: str = typer.Option(
        DEFAULT_CLOUD_HOST,
        "-h",
        "--host",
        help="The Arcade Cloud host to log in to.",
    ),
) -> None:
    """
    Logs the user into Arcade Cloud.
    """

    if check_existing_login():
        return

    # Start the HTTP server in a new thread
    state = str(uuid.uuid4())
    auth_server = LocalAuthCallbackServer(state)
    server_thread = threading.Thread(target=auth_server.run_server)
    server_thread.start()

    try:
        # Open the browser for user login
        callback_uri = "http://localhost:9905/callback"
        params = urlencode({"callback_uri": callback_uri, "state": state})
        login_url = f"https://{host}/api/v1/auth/cli_login?{params}"

        console.print("Opening a browser to log you in...")
        if not webbrowser.open(login_url):
            console.print(
                f"If a browser doesn't open automatically, copy this URL and paste it into your browser: {login_url}",
                style="dim",
            )

        # Wait for the server thread to finish
        server_thread.join()
    except KeyboardInterrupt:
        auth_server.shutdown_server()
    finally:
        if server_thread.is_alive():
            server_thread.join()  # Ensure the server thread completes and cleans up


@cli.command(help="Log out of Arcade Cloud", rich_help_panel="User")
def logout() -> None:
    """
    Logs the user out of Arcade Cloud.
    """

    deprecated_config_file_path = os.path.expanduser("~/.arcade/arcade.toml")
    config_file_path = os.path.expanduser("~/.arcade/credentials.yaml")

    files_to_remove = [
        path for path in [config_file_path, deprecated_config_file_path] if os.path.exists(path)
    ]

    if not files_to_remove:
        console.print("You're not logged in.", style="bold red")
        return

    for file_path in files_to_remove:
        os.remove(file_path)

    if deprecated_config_file_path in files_to_remove:
        console.print(
            f"Deprecation Notice: {deprecated_config_file_path} is deprecated in favor of {config_file_path}. The migration will be performed automatically upon your next login.",
            style="bold yellow",
        )

    console.print("You're now logged out.", style="bold")


@cli.command(help="Create a new toolkit package directory", rich_help_panel="Tool Development")
def new(
    directory: str = typer.Option(os.getcwd(), "--dir", help="tools directory path"),
) -> None:
    """
    Creates a new toolkit with the given name, description, and result type.
    """
    from arcade.cli.new import create_new_toolkit

    try:
        create_new_toolkit(directory)
    except Exception as e:
        error_message = f"❌ Failed to create new Toolkit: {escape(str(e))}"
        console.print(error_message, style="bold red")


@cli.command(
    help="Show the installed toolkits or details of a specific tool",
    rich_help_panel="Tool Development",
)
def show(
    toolkit: Optional[str] = typer.Option(
        None, "-T", "--toolkit", help="The toolkit to show the tools of"
    ),
    tool: Optional[str] = typer.Option(
        None, "-t", "--tool", help="The specific tool to show details for"
    ),
    host: str = typer.Option(
        DEFAULT_ENGINE_HOST,
        "-h",
        "--host",
        help="The Arcade Engine address to send chat requests to.",
    ),
    port: Optional[int] = typer.Option(
        None,
        "-p",
        "--port",
        help="The port of the Arcade Engine.",
    ),
    force_tls: bool = typer.Option(
        False,
        "--tls",
        help="Whether to force TLS for the connection to the Arcade Engine. If not specified, the connection will use TLS if the engine URL uses a 'https' scheme.",
    ),
    force_no_tls: bool = typer.Option(
        False,
        "--no-tls",
        help="Whether to disable TLS for the connection to the Arcade Engine.",
    ),
    debug: bool = typer.Option(False, "--debug", "-d", help="Show debug information"),
) -> None:
    """
    Show the available toolkits or detailed information about a specific tool.
    """

    try:
        if host == "localhost":
            catalog = create_cli_catalog(toolkit=toolkit)
            tools = [t.definition for t in list(catalog)]
        else:
            tools = get_tools_from_engine(host, port, force_tls, force_no_tls, toolkit)

        if tool:
            # Display detailed information for the specified tool
            tool_def = next(
                (
                    t
                    for t in tools
                    if t.get_fully_qualified_name().name.lower() == tool.lower()
                    or str(t.get_fully_qualified_name()).lower() == tool.lower()
                ),
                None,
            )
            if not tool_def:
                console.print(f"❌ Tool '{tool}' not found.", style="bold red")
                typer.Exit(code=1)
            else:
                display_tool_details(tool_def)
        else:
            # Display the list of tools as a table
            display_tools_table(tools)

    except Exception as e:
        if debug:
            raise
        error_message = f"❌ Failed to list tools: {escape(str(e))}"
        console.print(error_message, style="bold red")


@cli.command(help="Start Arcade Chat in the terminal", rich_help_panel="Launch")
def chat(
    model: str = typer.Option("gpt-4o", "-m", help="The model to use for prediction."),
    stream: bool = typer.Option(
        False, "-s", "--stream", is_flag=True, help="Stream the tool output."
    ),
    prompt: str = typer.Option(None, "--prompt", help="The system prompt to use for the chat."),
    debug: bool = typer.Option(False, "--debug", "-d", help="Show debug information"),
    host: str = typer.Option(
        DEFAULT_ENGINE_HOST,
        "-h",
        "--host",
        help="The Arcade Engine address to send chat requests to.",
    ),
    port: int = typer.Option(
        None,
        "-p",
        "--port",
        help="The port of the Arcade Engine.",
    ),
    force_tls: bool = typer.Option(
        False,
        "--tls",
        help="Whether to force TLS for the connection to the Arcade Engine. If not specified, the connection will use TLS if the engine URL uses a 'https' scheme.",
    ),
    force_no_tls: bool = typer.Option(
        False,
        "--no-tls",
        help="Whether to disable TLS for the connection to the Arcade Engine.",
    ),
) -> None:
    """
    Chat with a language model.
    """
    config = validate_and_get_config()
    base_url = compute_base_url(force_tls, force_no_tls, host, port, config.api.version)

    client = Arcade(api_key=config.api.key, base_url=base_url)
    user_email = config.user.email if config.user else None

    try:
        # start messages conversation
        history: list[dict[str, Any]] = []

        if prompt:
            history.append({"role": "system", "content": prompt})

        display_arcade_chat_header(base_url, stream)

        # Try to hit /health endpoint on engine and warn if it is down
        log_engine_health(client)

        while True:
            console.print(f"\n[magenta][bold]User[/bold] ({user_email}):[/magenta] ")

            # Use input() instead of console.input() to leverage readline history
            user_input = input()

            # Add the input to history
            readline.add_history(user_input)

            history.append({"role": "user", "content": user_input})

            try:
<<<<<<< HEAD
                openai_client = OpenAI(api_key=config.api.key, base_url=base_url)
=======
                # TODO fixup configuration to remove this + "/v1" workaround
                openai_client = OpenAI(api_key=config.api.key, base_url=config.engine_url + "/v1")
>>>>>>> ce0616a4
                chat_result = handle_chat_interaction(
                    openai_client, model, history, user_email, stream
                )

                history = chat_result.history
                tool_messages = chat_result.tool_messages
                tool_authorization = chat_result.tool_authorization

                # wait for tool authorizations to complete, if any
                if tool_authorization and is_authorization_pending(tool_authorization):
                    chat_result = handle_tool_authorization(
                        client,
                        AuthorizationResponse.model_validate(tool_authorization),
                        history,
                        openai_client,
                        model,
                        user_email,
                        stream,
                    )
                    history = chat_result.history
                    tool_messages = chat_result.tool_messages

            except OpenAIError as e:
                console.print(f"❌ Arcade Chat failed with error: {e!s}", style="bold red")
                continue
            if debug:
                display_tool_messages(tool_messages)

    except KeyboardInterrupt:
        console.print("Chat stopped by user.", style="bold blue")
        typer.Exit()

    except RuntimeError as e:
        error_message = f"❌ Failed to run tool{': ' + escape(str(e)) if str(e) else ''}"
        console.print(error_message, style="bold red")
        raise typer.Exit()


@cli.command(help="Run tool calling evaluations", rich_help_panel="Tool Development")
def evals(
    directory: str = typer.Argument(".", help="Directory containing evaluation files"),
    show_details: bool = typer.Option(False, "--details", "-d", help="Show detailed results"),
    max_concurrent: int = typer.Option(
        1,
        "--max-concurrent",
        "-c",
        help="Maximum number of concurrent evaluations (default: 1)",
    ),
    models: str = typer.Option(
        "gpt-4o",
        "--models",
        "-m",
        help="The models to use for evaluation (default: gpt-4o)",
    ),
    host: str = typer.Option(
        DEFAULT_ENGINE_HOST,
        "-h",
        "--host",
        help="The Arcade Engine address to send chat requests to.",
    ),
    port: int = typer.Option(
        None,
        "-p",
        "--port",
        help="The port of the Arcade Engine.",
    ),
    force_tls: bool = typer.Option(
        False,
        "--tls",
        help="Whether to force TLS for the connection to the Arcade Engine. If not specified, the connection will use TLS if the engine URL uses a 'https' scheme.",
    ),
    force_no_tls: bool = typer.Option(
        False,
        "--no-tls",
        help="Whether to disable TLS for the connection to the Arcade Engine.",
    ),
) -> None:
    """
    Find all files starting with 'eval_' in the given directory,
    execute any functions decorated with @tool_eval, and display the results.
    """
    config = validate_and_get_config()
    base_url = compute_base_url(force_tls, force_no_tls, host, port, config.api.version)

    models_list = models.split(",")  # Use 'models_list' to avoid shadowing

    eval_files = get_eval_files(directory)
    if not eval_files:
        return

    if show_details:
        console.print(
            Text.assemble(
                ("\nRunning evaluations against Arcade Engine at ", "bold"),
                (base_url, "bold blue"),
            )
        )

    # Try to hit /health endpoint on engine and warn if it is down
<<<<<<< HEAD
    with Arcade(api_key=config.api.key, base_url=base_url) as client:
        log_engine_health(client)  # type: ignore[arg-type]
=======
    with Arcade(api_key=config.api.key, base_url=config.engine_url) as client:
        log_engine_health(client)
>>>>>>> ce0616a4

    # Use the new function to load eval suites
    eval_suites = load_eval_suites(eval_files)

    if not eval_suites:
        console.print("No evaluation suites to run.", style="bold yellow")
        return

    if show_details:
        suite_label = "suite" if len(eval_suites) == 1 else "suites"
        console.print(
            f"\nFound {len(eval_suites)} {suite_label} in the evaluation files.",
            style="bold",
        )

    async def run_evaluations() -> None:
        all_evaluations = []
        tasks = []
        for suite_func in eval_suites:
            console.print(
                Text.assemble(
                    ("Running evaluations in ", "bold"),
                    (suite_func.__name__, "bold blue"),
                )
            )
            for model in models_list:
                task = asyncio.create_task(
                    suite_func(
                        config=config,
                        base_url=base_url,
                        model=model,
                        max_concurrency=max_concurrent,
                    )
                )
                tasks.append(task)

        # TODO add a progress bar here
        # TODO error handling on each eval
        # Wait for all suite functions to complete
        results = await asyncio.gather(*tasks)
        all_evaluations.extend(results)
        display_eval_results(all_evaluations, show_details=show_details)

    asyncio.run(run_evaluations())


@cli.command(help="Launch Arcade AI locally for tool dev", rich_help_panel="Launch")
def dev(
    host: str = typer.Option("127.0.0.1", help="Host for the actor server.", show_default=True),
    port: int = typer.Option(
        8002, "-p", "--port", help="Port for the actor server.", show_default=True
    ),
    engine_config: str = typer.Option(
        None, "-c", "--config", help="Path to the engine configuration file."
    ),
    env_file: str = typer.Option(
        None, "-e", "--env-file", help="Path to the environment variables file."
    ),
    debug: bool = typer.Option(False, "-d", "--debug", help="Show debug information"),
) -> None:
    """
    Start both the actor and engine servers.
    """
    try:
        start_servers(host, port, engine_config, engine_env=env_file, debug=debug)
    except Exception as e:
        error_message = f"❌ Failed to start servers: {escape(str(e))}"
        console.print(error_message, style="bold red")
        typer.Exit(code=1)


@cli.command(help="Start a local Arcade Actor server", rich_help_panel="Launch", hidden=True)
def actorup(
    host: str = typer.Option(
        "127.0.0.1",
        help="Host for the app, from settings by default.",
        show_default=True,
    ),
    port: int = typer.Option(
        "8002", "-p", "--port", help="Port for the app, defaults to ", show_default=True
    ),
    disable_auth: bool = typer.Option(
        False,
        "--no-auth",
        help="Disable authentication for the actor. Not recommended for production.",
        show_default=True,
    ),
    otel_enable: bool = typer.Option(
        False, "--otel-enable", help="Send logs to OpenTelemetry", show_default=True
    ),
    debug: bool = typer.Option(False, "--debug", "-d", help="Show debug information"),
) -> None:
    """
    Starts the actor with host, port, and reload options. Uses
    Uvicorn as ASGI actor. Parameters allow runtime configuration.
    """
    from arcade.cli.serve import serve_default_actor

    try:
        serve_default_actor(
            host, port, disable_auth=disable_auth, enable_otel=otel_enable, debug=debug
        )
    except KeyboardInterrupt:
        typer.Exit()
    except Exception as e:
        error_message = f"❌ Failed to start Arcade Actor: {escape(str(e))}"
        console.print(error_message, style="bold red")
        typer.Exit(code=1)<|MERGE_RESOLUTION|>--- conflicted
+++ resolved
@@ -276,12 +276,8 @@
             history.append({"role": "user", "content": user_input})
 
             try:
-<<<<<<< HEAD
-                openai_client = OpenAI(api_key=config.api.key, base_url=base_url)
-=======
                 # TODO fixup configuration to remove this + "/v1" workaround
-                openai_client = OpenAI(api_key=config.api.key, base_url=config.engine_url + "/v1")
->>>>>>> ce0616a4
+                openai_client = OpenAI(api_key=config.api.key, base_url=base_url + "/v1")
                 chat_result = handle_chat_interaction(
                     openai_client, model, history, user_email, stream
                 )
@@ -381,13 +377,8 @@
         )
 
     # Try to hit /health endpoint on engine and warn if it is down
-<<<<<<< HEAD
     with Arcade(api_key=config.api.key, base_url=base_url) as client:
-        log_engine_health(client)  # type: ignore[arg-type]
-=======
-    with Arcade(api_key=config.api.key, base_url=config.engine_url) as client:
         log_engine_health(client)
->>>>>>> ce0616a4
 
     # Use the new function to load eval suites
     eval_suites = load_eval_suites(eval_files)
