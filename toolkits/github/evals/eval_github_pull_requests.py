--- conflicted
+++ resolved
@@ -3,6 +3,7 @@
     BinaryCritic,
     EvalRubric,
     EvalSuite,
+    ExpectedToolCall,
     SimilarityCritic,
     tool_eval,
 )
@@ -23,19 +24,6 @@
     update_pull_request,
 )
 
-<<<<<<< HEAD
-=======
-from arcade.sdk import ToolCatalog
-from arcade.sdk.eval import (
-    BinaryCritic,
-    EvalRubric,
-    EvalSuite,
-    ExpectedToolCall,
-    SimilarityCritic,
-    tool_eval,
-)
-
->>>>>>> 1512d069
 # Evaluation rubric
 rubric = EvalRubric(
     fail_threshold=0.9,
