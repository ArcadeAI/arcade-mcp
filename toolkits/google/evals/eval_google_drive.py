from arcade.sdk import ToolCatalog
from arcade.sdk.eval import (
    BinaryCritic,
    EvalRubric,
    EvalSuite,
    ExpectedToolCall,
    tool_eval,
)

import arcade_google
<<<<<<< HEAD
from arcade_google.models import DocumentFormat, OrderBy
from arcade_google.tools.drive import search_and_retrieve_documents, search_documents
=======
from arcade_google.tools.drive import get_file_tree_structure, list_documents
from arcade_google.tools.models import Corpora, OrderBy
>>>>>>> 2135101a

# Evaluation rubric
rubric = EvalRubric(
    fail_threshold=0.9,
    warn_threshold=0.95,
)

catalog = ToolCatalog()
catalog.add_module(arcade_google)


@tool_eval()
def search_documents_eval_suite() -> EvalSuite:
    """Create an evaluation suite for Google Drive tools."""
    suite = EvalSuite(
        name="Google Drive Tools Evaluation",
        system_message="You are an AI assistant that can manage Google Drive documents using the provided tools.",
        catalog=catalog,
        rubric=rubric,
    )

    suite.add_case(
        name="Search documents in Google Drive",
        user_message="get my 49 most recently created documents, list the ones created most recently first.",
        expected_tool_calls=[
            ExpectedToolCall(
                func=search_documents,
                args={
                    "order_by": [OrderBy.CREATED_TIME_DESC.value],
                    "limit": 49,
                },
            )
        ],
        critics=[
            BinaryCritic(critic_field="order_by", weight=0.5),
            BinaryCritic(critic_field="limit", weight=0.5),
        ],
    )

    suite.add_case(
        name="Search documents in Google Drive based on document keywords",
        user_message="Search the documents that contain the word 'greedy' and the phrase 'hello, world'",
        expected_tool_calls=[
            ExpectedToolCall(
                func=search_documents,
                args={
                    "document_contains": ["greedy", "hello, world"],
                },
            )
        ],
        critics=[
            BinaryCritic(critic_field="document_contains", weight=1.0),
        ],
    )

    suite.add_case(
        name="Search documents in a specific Google Drive based on document keywords",
        user_message="Search the documents that contain the word 'greedy' and the phrase 'hello, world' in the drive with id 'abc123'",
        expected_tool_calls=[
            ExpectedToolCall(
                func=search_documents,
                args={
                    "document_contains": ["greedy", "hello, world"],
                    "search_only_in_shared_drive_id": "abc123",
                },
            )
        ],
        critics=[
            BinaryCritic(critic_field="search_only_in_shared_drive_id", weight=0.5),
            BinaryCritic(critic_field="document_contains", weight=0.5),
        ],
    )

    suite.add_case(
        name="Search documents in a Google Drive Workspace organization domain based on document keywords",
        user_message="Search the documents that contain the phrase 'hello, world' in the organization domain",
        expected_tool_calls=[
            ExpectedToolCall(
                func=search_documents,
                args={
                    "document_contains": ["hello, world"],
                    "include_organization_domain_documents": True,
                },
            )
        ],
        critics=[
            BinaryCritic(critic_field="include_organization_domain_documents", weight=0.5),
            BinaryCritic(critic_field="document_contains", weight=0.5),
        ],
    )

    suite.add_case(
        name="Search documents in shared drives",
        user_message="Search the 5 documents from all drives corpora that nobody has touched in forever, excluding shared drives.",
        expected_tool_calls=[
            ExpectedToolCall(
                func=search_documents,
                args={
                    "limit": 5,
                    "include_shared_drives": False,
                },
            )
        ],
        critics=[
            BinaryCritic(critic_field="include_shared_drives", weight=0.5),
            BinaryCritic(critic_field="limit", weight=0.5),
        ],
    )

    suite.add_case(
        name="No tool call case",
        user_message="List my 10 most recently modified documents that are stored in my Microsoft OneDrive.",
        expected_tool_calls=[],
        critics=[],
    )

    return suite


@tool_eval()
<<<<<<< HEAD
def search_and_retrieve_documents_eval_suite() -> EvalSuite:
    """Create an evaluation suite for Google Drive search and retrieve tools."""
=======
def get_file_tree_structure_eval_suite() -> EvalSuite:
    """Create an evaluation suite for Google Drive tools."""
>>>>>>> 2135101a
    suite = EvalSuite(
        name="Google Drive Tools Evaluation",
        system_message="You are an AI assistant that can manage Google Drive documents using the provided tools.",
        catalog=catalog,
        rubric=rubric,
    )

    suite.add_case(
<<<<<<< HEAD
        name="Search and retrieve (write summary)",
        user_message="Write a summary of the documents in my Google Drive about 'MX Engineering'",
        expected_tool_calls=[
            ExpectedToolCall(
                func=search_and_retrieve_documents,
                args={
                    "document_contains": ["MX Engineering"],
                    "return_format": DocumentFormat.MARKDOWN,
=======
        name="get my google drive's file tree structure including shared drives",
        user_message="get my google drive's file tree structure including shared drives",
        expected_tool_calls=[
            ExpectedToolCall(
                func=get_file_tree_structure,
                args={
                    "restrict_to_shared_drive_id": None,
                    "include_shared_drives": True,
                    "include_organization_domain_documents": False,
                    "order_by": None,
                    "limit": None,
>>>>>>> 2135101a
                },
            )
        ],
        critics=[
<<<<<<< HEAD
            BinaryCritic(critic_field="document_contains", weight=0.5),
            BinaryCritic(critic_field="return_format", weight=0.5),
=======
            BinaryCritic(critic_field="include_shared_drives", weight=0.5),
            BinaryCritic(critic_field="restrict_to_shared_drive_id", weight=0.5 / 4),
            BinaryCritic(critic_field="include_organization_domain_documents", weight=0.5 / 4),
            BinaryCritic(critic_field="order_by", weight=0.5 / 4),
            BinaryCritic(critic_field="limit", weight=0.5 / 4),
>>>>>>> 2135101a
        ],
    )

    suite.add_case(
<<<<<<< HEAD
        name="Search and retrieve (project proposal)",
        user_message="Display the document contents in HTML format from my Google Drive that contain the phrase 'project proposal'.",
        expected_tool_calls=[
            ExpectedToolCall(
                func=search_and_retrieve_documents,
                args={
                    "document_contains": ["project proposal"],
                    "return_format": DocumentFormat.HTML,
=======
        name="get my google drive's file tree structure without shared drives",
        user_message="get my google drive's file tree structure without shared drives",
        expected_tool_calls=[
            ExpectedToolCall(
                func=get_file_tree_structure,
                args={
                    "restrict_to_shared_drive_id": None,
                    "include_shared_drives": False,
                    "include_organization_domain_documents": False,
                    "order_by": None,
                    "limit": None,
>>>>>>> 2135101a
                },
            )
        ],
        critics=[
<<<<<<< HEAD
            BinaryCritic(critic_field="document_contains", weight=0.5),
            BinaryCritic(critic_field="return_format", weight=0.5),
=======
            BinaryCritic(critic_field="include_shared_drives", weight=0.5),
            BinaryCritic(critic_field="restrict_to_shared_drive_id", weight=0.5 / 4),
            BinaryCritic(critic_field="include_organization_domain_documents", weight=0.5 / 4),
            BinaryCritic(critic_field="order_by", weight=0.5 / 4),
            BinaryCritic(critic_field="limit", weight=0.5 / 4),
>>>>>>> 2135101a
        ],
    )

    suite.add_case(
<<<<<<< HEAD
        name="Search and retrieve (meeting notes)",
        user_message="Retrieve documents that contain both 'meeting notes' and 'budget' in JSON format.",
        expected_tool_calls=[
            ExpectedToolCall(
                func=search_and_retrieve_documents,
                args={
                    "document_contains": ["meeting notes", "budget"],
                    "return_format": DocumentFormat.GOOGLE_API_JSON,
=======
        name="what are the files in the folder 'hello world' in my google drive?",
        user_message="what are the files in the folder 'hello world' in my google drive?",
        expected_tool_calls=[
            ExpectedToolCall(
                func=get_file_tree_structure,
                args={
                    "restrict_to_shared_drive_id": None,
                    "include_shared_drives": False,
                    "include_organization_domain_documents": False,
                    "order_by": None,
                    "limit": None,
>>>>>>> 2135101a
                },
            )
        ],
        critics=[
<<<<<<< HEAD
            BinaryCritic(critic_field="document_contains", weight=0.5),
            BinaryCritic(critic_field="return_format", weight=0.5),
=======
            BinaryCritic(critic_field="include_shared_drives", weight=0.5),
            BinaryCritic(critic_field="restrict_to_shared_drive_id", weight=0.5 / 4),
            BinaryCritic(critic_field="include_organization_domain_documents", weight=0.5 / 4),
            BinaryCritic(critic_field="order_by", weight=0.5 / 4),
            BinaryCritic(critic_field="limit", weight=0.5 / 4),
>>>>>>> 2135101a
        ],
    )

    suite.add_case(
<<<<<<< HEAD
        name="Search and retrieve (Q1 report)",
        user_message="Show me the content of the documents that mention 'Q1 report' but do not include the expression 'Project XYZ'.",
        expected_tool_calls=[
            ExpectedToolCall(
                func=search_and_retrieve_documents,
                args={
                    "document_contains": ["Q1 report"],
                    "document_not_contains": ["Project XYZ"],
                    "return_format": DocumentFormat.MARKDOWN,
=======
        name="how many files are there in all my google drives, including shared ones?",
        user_message="how many files are there in all my google drives, including shared ones?",
        expected_tool_calls=[
            ExpectedToolCall(
                func=get_file_tree_structure,
                args={
                    "restrict_to_shared_drive_id": None,
                    "include_shared_drives": True,
                    "include_organization_domain_documents": False,
                    "order_by": None,
                    "limit": None,
>>>>>>> 2135101a
                },
            )
        ],
        critics=[
<<<<<<< HEAD
            BinaryCritic(critic_field="document_contains", weight=1 / 3),
            BinaryCritic(critic_field="document_not_contains", weight=1 / 3),
            BinaryCritic(critic_field="return_format", weight=1 / 3),
=======
            BinaryCritic(critic_field="include_shared_drives", weight=0.5),
            BinaryCritic(critic_field="restrict_to_shared_drive_id", weight=0.5 / 4),
            BinaryCritic(critic_field="include_organization_domain_documents", weight=0.5 / 4),
            BinaryCritic(critic_field="order_by", weight=0.5 / 4),
            BinaryCritic(critic_field="limit", weight=0.5 / 4),
>>>>>>> 2135101a
        ],
    )

    return suite<|MERGE_RESOLUTION|>--- conflicted
+++ resolved
@@ -8,13 +8,12 @@
 )
 
 import arcade_google
-<<<<<<< HEAD
 from arcade_google.models import DocumentFormat, OrderBy
-from arcade_google.tools.drive import search_and_retrieve_documents, search_documents
-=======
-from arcade_google.tools.drive import get_file_tree_structure, list_documents
-from arcade_google.tools.models import Corpora, OrderBy
->>>>>>> 2135101a
+from arcade_google.tools.drive import (
+    get_file_tree_structure,
+    search_and_retrieve_documents,
+    search_documents,
+)
 
 # Evaluation rubric
 rubric = EvalRubric(
@@ -24,6 +23,115 @@
 
 catalog = ToolCatalog()
 catalog.add_module(arcade_google)
+
+
+@tool_eval()
+def get_file_tree_structure_eval_suite() -> EvalSuite:
+    """Create an evaluation suite for Google Drive tools."""
+    suite = EvalSuite(
+        name="Google Drive Tools Evaluation",
+        system_message="You are an AI assistant that can manage Google Drive documents using the provided tools.",
+        catalog=catalog,
+        rubric=rubric,
+    )
+
+    suite.add_case(
+        name="get my google drive's file tree structure including shared drives",
+        user_message="get my google drive's file tree structure including shared drives",
+        expected_tool_calls=[
+            ExpectedToolCall(
+                func=get_file_tree_structure,
+                args={
+                    "restrict_to_shared_drive_id": None,
+                    "include_shared_drives": True,
+                    "include_organization_domain_documents": False,
+                    "order_by": None,
+                    "limit": None,
+                },
+            )
+        ],
+        critics=[
+            BinaryCritic(critic_field="include_shared_drives", weight=0.5),
+            BinaryCritic(critic_field="restrict_to_shared_drive_id", weight=0.5 / 4),
+            BinaryCritic(critic_field="include_organization_domain_documents", weight=0.5 / 4),
+            BinaryCritic(critic_field="order_by", weight=0.5 / 4),
+            BinaryCritic(critic_field="limit", weight=0.5 / 4),
+        ],
+    )
+
+    suite.add_case(
+        name="get my google drive's file tree structure without shared drives",
+        user_message="get my google drive's file tree structure without shared drives",
+        expected_tool_calls=[
+            ExpectedToolCall(
+                func=get_file_tree_structure,
+                args={
+                    "restrict_to_shared_drive_id": None,
+                    "include_shared_drives": False,
+                    "include_organization_domain_documents": False,
+                    "order_by": None,
+                    "limit": None,
+                },
+            )
+        ],
+        critics=[
+            BinaryCritic(critic_field="include_shared_drives", weight=0.5),
+            BinaryCritic(critic_field="restrict_to_shared_drive_id", weight=0.5 / 4),
+            BinaryCritic(critic_field="include_organization_domain_documents", weight=0.5 / 4),
+            BinaryCritic(critic_field="order_by", weight=0.5 / 4),
+            BinaryCritic(critic_field="limit", weight=0.5 / 4),
+        ],
+    )
+
+    suite.add_case(
+        name="what are the files in the folder 'hello world' in my google drive?",
+        user_message="what are the files in the folder 'hello world' in my google drive?",
+        expected_tool_calls=[
+            ExpectedToolCall(
+                func=get_file_tree_structure,
+                args={
+                    "restrict_to_shared_drive_id": None,
+                    "include_shared_drives": False,
+                    "include_organization_domain_documents": False,
+                    "order_by": None,
+                    "limit": None,
+                },
+            )
+        ],
+        critics=[
+            BinaryCritic(critic_field="include_shared_drives", weight=0.5),
+            BinaryCritic(critic_field="restrict_to_shared_drive_id", weight=0.5 / 4),
+            BinaryCritic(critic_field="include_organization_domain_documents", weight=0.5 / 4),
+            BinaryCritic(critic_field="order_by", weight=0.5 / 4),
+            BinaryCritic(critic_field="limit", weight=0.5 / 4),
+        ],
+    )
+
+    suite.add_case(
+        name="how many files are there in all my google drives, including shared ones?",
+        user_message="how many files are there in all my google drives, including shared ones?",
+        expected_tool_calls=[
+            ExpectedToolCall(
+                func=get_file_tree_structure,
+                args={
+                    "restrict_to_shared_drive_id": None,
+                    "include_shared_drives": True,
+                    "include_organization_domain_documents": False,
+                    "order_by": None,
+                    "limit": None,
+                },
+            )
+        ],
+        critics=[
+            BinaryCritic(critic_field="include_shared_drives", weight=0.5),
+            BinaryCritic(critic_field="restrict_to_shared_drive_id", weight=0.5 / 4),
+            BinaryCritic(critic_field="include_organization_domain_documents", weight=0.5 / 4),
+            BinaryCritic(critic_field="order_by", weight=0.5 / 4),
+            BinaryCritic(critic_field="limit", weight=0.5 / 4),
+        ],
+    )
+
+    return suite
 
 
 @tool_eval()
@@ -135,13 +243,8 @@
 
 
 @tool_eval()
-<<<<<<< HEAD
 def search_and_retrieve_documents_eval_suite() -> EvalSuite:
     """Create an evaluation suite for Google Drive search and retrieve tools."""
-=======
-def get_file_tree_structure_eval_suite() -> EvalSuite:
-    """Create an evaluation suite for Google Drive tools."""
->>>>>>> 2135101a
     suite = EvalSuite(
         name="Google Drive Tools Evaluation",
         system_message="You are an AI assistant that can manage Google Drive documents using the provided tools.",
@@ -150,7 +253,6 @@
     )
 
     suite.add_case(
-<<<<<<< HEAD
         name="Search and retrieve (write summary)",
         user_message="Write a summary of the documents in my Google Drive about 'MX Engineering'",
         expected_tool_calls=[
@@ -159,38 +261,16 @@
                 args={
                     "document_contains": ["MX Engineering"],
                     "return_format": DocumentFormat.MARKDOWN,
-=======
-        name="get my google drive's file tree structure including shared drives",
-        user_message="get my google drive's file tree structure including shared drives",
-        expected_tool_calls=[
-            ExpectedToolCall(
-                func=get_file_tree_structure,
-                args={
-                    "restrict_to_shared_drive_id": None,
-                    "include_shared_drives": True,
-                    "include_organization_domain_documents": False,
-                    "order_by": None,
-                    "limit": None,
->>>>>>> 2135101a
-                },
-            )
-        ],
-        critics=[
-<<<<<<< HEAD
+                },
+            )
+        ],
+        critics=[
             BinaryCritic(critic_field="document_contains", weight=0.5),
             BinaryCritic(critic_field="return_format", weight=0.5),
-=======
-            BinaryCritic(critic_field="include_shared_drives", weight=0.5),
-            BinaryCritic(critic_field="restrict_to_shared_drive_id", weight=0.5 / 4),
-            BinaryCritic(critic_field="include_organization_domain_documents", weight=0.5 / 4),
-            BinaryCritic(critic_field="order_by", weight=0.5 / 4),
-            BinaryCritic(critic_field="limit", weight=0.5 / 4),
->>>>>>> 2135101a
-        ],
-    )
-
-    suite.add_case(
-<<<<<<< HEAD
+        ],
+    )
+
+    suite.add_case(
         name="Search and retrieve (project proposal)",
         user_message="Display the document contents in HTML format from my Google Drive that contain the phrase 'project proposal'.",
         expected_tool_calls=[
@@ -199,38 +279,16 @@
                 args={
                     "document_contains": ["project proposal"],
                     "return_format": DocumentFormat.HTML,
-=======
-        name="get my google drive's file tree structure without shared drives",
-        user_message="get my google drive's file tree structure without shared drives",
-        expected_tool_calls=[
-            ExpectedToolCall(
-                func=get_file_tree_structure,
-                args={
-                    "restrict_to_shared_drive_id": None,
-                    "include_shared_drives": False,
-                    "include_organization_domain_documents": False,
-                    "order_by": None,
-                    "limit": None,
->>>>>>> 2135101a
-                },
-            )
-        ],
-        critics=[
-<<<<<<< HEAD
+                },
+            )
+        ],
+        critics=[
             BinaryCritic(critic_field="document_contains", weight=0.5),
             BinaryCritic(critic_field="return_format", weight=0.5),
-=======
-            BinaryCritic(critic_field="include_shared_drives", weight=0.5),
-            BinaryCritic(critic_field="restrict_to_shared_drive_id", weight=0.5 / 4),
-            BinaryCritic(critic_field="include_organization_domain_documents", weight=0.5 / 4),
-            BinaryCritic(critic_field="order_by", weight=0.5 / 4),
-            BinaryCritic(critic_field="limit", weight=0.5 / 4),
->>>>>>> 2135101a
-        ],
-    )
-
-    suite.add_case(
-<<<<<<< HEAD
+        ],
+    )
+
+    suite.add_case(
         name="Search and retrieve (meeting notes)",
         user_message="Retrieve documents that contain both 'meeting notes' and 'budget' in JSON format.",
         expected_tool_calls=[
@@ -239,38 +297,16 @@
                 args={
                     "document_contains": ["meeting notes", "budget"],
                     "return_format": DocumentFormat.GOOGLE_API_JSON,
-=======
-        name="what are the files in the folder 'hello world' in my google drive?",
-        user_message="what are the files in the folder 'hello world' in my google drive?",
-        expected_tool_calls=[
-            ExpectedToolCall(
-                func=get_file_tree_structure,
-                args={
-                    "restrict_to_shared_drive_id": None,
-                    "include_shared_drives": False,
-                    "include_organization_domain_documents": False,
-                    "order_by": None,
-                    "limit": None,
->>>>>>> 2135101a
-                },
-            )
-        ],
-        critics=[
-<<<<<<< HEAD
+                },
+            )
+        ],
+        critics=[
             BinaryCritic(critic_field="document_contains", weight=0.5),
             BinaryCritic(critic_field="return_format", weight=0.5),
-=======
-            BinaryCritic(critic_field="include_shared_drives", weight=0.5),
-            BinaryCritic(critic_field="restrict_to_shared_drive_id", weight=0.5 / 4),
-            BinaryCritic(critic_field="include_organization_domain_documents", weight=0.5 / 4),
-            BinaryCritic(critic_field="order_by", weight=0.5 / 4),
-            BinaryCritic(critic_field="limit", weight=0.5 / 4),
->>>>>>> 2135101a
-        ],
-    )
-
-    suite.add_case(
-<<<<<<< HEAD
+        ],
+    )
+
+    suite.add_case(
         name="Search and retrieve (Q1 report)",
         user_message="Show me the content of the documents that mention 'Q1 report' but do not include the expression 'Project XYZ'.",
         expected_tool_calls=[
@@ -280,34 +316,13 @@
                     "document_contains": ["Q1 report"],
                     "document_not_contains": ["Project XYZ"],
                     "return_format": DocumentFormat.MARKDOWN,
-=======
-        name="how many files are there in all my google drives, including shared ones?",
-        user_message="how many files are there in all my google drives, including shared ones?",
-        expected_tool_calls=[
-            ExpectedToolCall(
-                func=get_file_tree_structure,
-                args={
-                    "restrict_to_shared_drive_id": None,
-                    "include_shared_drives": True,
-                    "include_organization_domain_documents": False,
-                    "order_by": None,
-                    "limit": None,
->>>>>>> 2135101a
-                },
-            )
-        ],
-        critics=[
-<<<<<<< HEAD
+                },
+            )
+        ],
+        critics=[
             BinaryCritic(critic_field="document_contains", weight=1 / 3),
             BinaryCritic(critic_field="document_not_contains", weight=1 / 3),
             BinaryCritic(critic_field="return_format", weight=1 / 3),
-=======
-            BinaryCritic(critic_field="include_shared_drives", weight=0.5),
-            BinaryCritic(critic_field="restrict_to_shared_drive_id", weight=0.5 / 4),
-            BinaryCritic(critic_field="include_organization_domain_documents", weight=0.5 / 4),
-            BinaryCritic(critic_field="order_by", weight=0.5 / 4),
-            BinaryCritic(critic_field="limit", weight=0.5 / 4),
->>>>>>> 2135101a
         ],
     )
 
