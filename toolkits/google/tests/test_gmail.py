--- conflicted
+++ resolved
@@ -7,6 +7,7 @@
 from arcade.sdk.errors import ToolExecutionError
 from googleapiclient.errors import HttpError
 
+from arcade_google.models import GmailReplyToWhom
 from arcade_google.tools.gmail import (
     delete_draft_email,
     get_thread,
@@ -22,17 +23,12 @@
     update_draft_email,
     write_draft_email,
 )
-<<<<<<< HEAD
-from arcade_google.utils import parse_draft_email, parse_email
-=======
-from arcade_google.tools.models import GmailReplyToWhom
-from arcade_google.tools.utils import (
+from arcade_google.utils import (
     build_reply_body,
     parse_draft_email,
     parse_multipart_email,
     parse_plain_text_email,
 )
->>>>>>> 75da4bf8
 
 
 @pytest.fixture
