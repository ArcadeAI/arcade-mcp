--- conflicted
+++ resolved
@@ -13,12 +13,16 @@
 from google.oauth2.credentials import Credentials
 from googleapiclient.discovery import Resource, build
 
-<<<<<<< HEAD
-from arcade_google.tools.models import Corpora, Day, OrderBy, TimeSlot
-=======
 from arcade_google.tools.constants import DEFAULT_SEARCH_CONTACTS_LIMIT
 from arcade_google.tools.exceptions import GmailToolError, GoogleServiceError
-from arcade_google.tools.models import Day, GmailAction, GmailReplyToWhom, TimeSlot
+from arcade_google.tools.models import (
+    Corpora,
+    Day,
+    GmailAction,
+    GmailReplyToWhom,
+    OrderBy,
+    TimeSlot,
+)
 
 ## Set up basic configuration for logging to the console with DEBUG level and a specific format.
 logging.basicConfig(
@@ -27,7 +31,6 @@
 )
 
 logger = logging.getLogger(__name__)
->>>>>>> 75da4bf8
 
 
 def parse_datetime(datetime_str: str, time_zone: str) -> datetime:
