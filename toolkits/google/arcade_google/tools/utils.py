import logging
import re
<<<<<<< HEAD
from base64 import urlsafe_b64decode
from datetime import datetime, timedelta, timezone
=======
from base64 import urlsafe_b64decode, urlsafe_b64encode
from datetime import datetime, timedelta
from email.message import EmailMessage
from email.mime.text import MIMEText
>>>>>>> e9ee3bba
from enum import Enum
from typing import Any, Optional, Union, cast
from zoneinfo import ZoneInfo

from arcade.sdk import ToolContext
from bs4 import BeautifulSoup
from google.oauth2.credentials import Credentials
from googleapiclient.discovery import Resource, build

from arcade_google.tools.constants import DEFAULT_SEARCH_CONTACTS_LIMIT
from arcade_google.tools.exceptions import GmailToolError, GoogleServiceError
from arcade_google.tools.models import Day, GmailAction, GmailReplyToWhom, TimeSlot

## Set up basic configuration for logging to the console with DEBUG level and a specific format.
logging.basicConfig(
    level=logging.DEBUG,
    format="%(asctime)s - %(name)s - %(levelname)s - %(message)s",
)

logger = logging.getLogger(__name__)


def parse_datetime(datetime_str: str, time_zone: str) -> datetime:
    """
    Parse a datetime string in ISO 8601 format and ensure it is timezone-aware.

    Args:
        datetime_str (str): The datetime string to parse. Expected format: 'YYYY-MM-DDTHH:MM:SS'.
        time_zone (str): The timezone to apply if the datetime string is naive.

    Returns:
        datetime: A timezone-aware datetime object.

    Raises:
        ValueError: If the datetime string is not in the correct format.
    """
    try:
        dt = datetime.fromisoformat(datetime_str)
        if dt.tzinfo is None:
            dt = dt.replace(tzinfo=ZoneInfo(time_zone))
    except ValueError as e:
        raise ValueError(
            f"Invalid datetime format: '{datetime_str}'. "
            "Expected ISO 8601 format, e.g., '2024-12-31T15:30:00'."
        ) from e
    return dt


class DateRange(Enum):
    TODAY = "today"
    YESTERDAY = "yesterday"
    LAST_7_DAYS = "last_7_days"
    LAST_30_DAYS = "last_30_days"
    THIS_MONTH = "this_month"
    LAST_MONTH = "last_month"
    THIS_YEAR = "this_year"

    def to_date_query(self) -> str:
        today = datetime.now()
        result = "after:"
        comparison_date = today

        if self == DateRange.YESTERDAY:
            comparison_date = today - timedelta(days=1)
        elif self == DateRange.LAST_7_DAYS:
            comparison_date = today - timedelta(days=7)
        elif self == DateRange.LAST_30_DAYS:
            comparison_date = today - timedelta(days=30)
        elif self == DateRange.THIS_MONTH:
            comparison_date = today.replace(day=1)
        elif self == DateRange.LAST_MONTH:
            comparison_date = (today.replace(day=1) - timedelta(days=1)).replace(day=1)
        elif self == DateRange.THIS_YEAR:
            comparison_date = today.replace(month=1, day=1)
        elif self == DateRange.LAST_MONTH:
            comparison_date = (today.replace(month=1, day=1) - timedelta(days=1)).replace(
                month=1, day=1
            )

        return result + comparison_date.strftime("%Y/%m/%d")


def build_email_message(
    recipient: str,
    subject: str,
    body: str,
    cc: Optional[list[str]] = None,
    bcc: Optional[list[str]] = None,
    replying_to: Optional[dict[str, Any]] = None,
    action: GmailAction = GmailAction.SEND,
) -> dict[str, Any]:
    if replying_to:
        body = build_reply_body(body, replying_to)

    message: Union[EmailMessage, MIMEText]

    if action == GmailAction.SEND:
        message = EmailMessage()
        message.set_content(body)
    elif action == GmailAction.DRAFT:
        message = MIMEText(body)

    message["To"] = recipient
    message["Subject"] = subject

    if cc:
        message["Cc"] = ",".join(cc)
    if bcc:
        message["Bcc"] = ",".join(bcc)
    if replying_to:
        message["In-Reply-To"] = replying_to["header_message_id"]
        message["References"] = f"{replying_to['header_message_id']}, {replying_to['references']}"

    encoded_message = urlsafe_b64encode(message.as_bytes()).decode()

    data = {"raw": encoded_message}

    if replying_to:
        data["threadId"] = replying_to["thread_id"]

    return data


def build_reply_body(body: str, replying_to: dict[str, Any]) -> str:
    attribution = f"On {replying_to['date']}, {replying_to['from']} wrote:"
    lines = replying_to["plain_text_body"].split("\n")
    quoted_plain = "\n".join([f"> {line}" for line in lines])
    return f"{body}\n\n{attribution}\n\n{quoted_plain}"


def build_reply_recipients(
    replying_to: dict[str, Any], current_user_email_address: str, reply_to_whom: GmailReplyToWhom
) -> str:
    if reply_to_whom == GmailReplyToWhom.ONLY_THE_SENDER:
        recipients = [replying_to["from"]]
    elif reply_to_whom == GmailReplyToWhom.EVERY_RECIPIENT:
        recipients = [replying_to["from"], *replying_to["to"].split(",")]
    else:
        raise ValueError(f"Unsupported reply_to_whom value: {reply_to_whom}")

    recipients = [
        email_address.strip()
        for email_address in recipients
        if email_address.strip().lower() != current_user_email_address.lower().strip()
    ]

    return ", ".join(recipients)


def parse_plain_text_email(email_data: dict[str, Any]) -> dict[str, Any]:
    """
    Parse email data and extract relevant information.
    Only returns the plain text body.

    Args:
        email_data (Dict[str, Any]): Raw email data from Gmail API.

    Returns:
        Optional[Dict[str, str]]: Parsed email details or None if parsing fails.
    """
    payload = email_data.get("payload", {})
    headers = {d["name"].lower(): d["value"] for d in payload.get("headers", [])}

    body_data = _get_email_plain_text_body(payload)

    email_details = {
        "id": email_data.get("id", ""),
        "thread_id": email_data.get("threadId", ""),
        "label_ids": email_data.get("labelIds", []),
        "history_id": email_data.get("historyId", ""),
        "snippet": email_data.get("snippet", ""),
        "to": headers.get("to", ""),
        "cc": headers.get("cc", ""),
        "from": headers.get("from", ""),
        "reply_to": headers.get("reply-to", ""),
        "in_reply_to": headers.get("in-reply-to", ""),
        "references": headers.get("references", ""),
        "header_message_id": headers.get("message-id", ""),
        "date": headers.get("date", ""),
        "subject": headers.get("subject", ""),
        "body": body_data or "",
    }

    return email_details


def parse_multipart_email(email_data: dict[str, Any]) -> dict[str, Any]:
    """
    Parse email data and extract relevant information.
    Returns the plain text and HTML body along with the images.

    Args:
        email_data (Dict[str, Any]): Raw email data from Gmail API.

    Returns:
        Optional[Dict[str, Any]]: Parsed email details or None if parsing fails.
    """

    payload = email_data.get("payload", {})
    headers = {d["name"].lower(): d["value"] for d in payload.get("headers", [])}

    # Extract different parts of the email
    plain_text_body = _get_email_plain_text_body(payload)
    html_body = _get_email_html_body(payload)

    email_details = {
        "id": email_data.get("id", ""),
        "thread_id": email_data.get("threadId", ""),
        "label_ids": email_data.get("labelIds", []),
        "history_id": email_data.get("historyId", ""),
        "snippet": email_data.get("snippet", ""),
        "to": headers.get("to", ""),
        "cc": headers.get("cc", ""),
        "from": headers.get("from", ""),
        "reply_to": headers.get("reply-to", ""),
        "in_reply_to": headers.get("in-reply-to", ""),
        "references": headers.get("references", ""),
        "header_message_id": headers.get("message-id", ""),
        "date": headers.get("date", ""),
        "subject": headers.get("subject", ""),
        "plain_text_body": plain_text_body or _clean_email_body(html_body),
        "html_body": html_body or "",
    }

    return email_details


def parse_draft_email(draft_email_data: dict[str, Any]) -> dict[str, str]:
    """
    Parse draft email data and extract relevant information.

    Args:
        draft_email_data (Dict[str, Any]): Raw draft email data from Gmail API.

    Returns:
        Optional[Dict[str, str]]: Parsed draft email details or None if parsing fails.
    """
    message = draft_email_data.get("message", {})
    payload = message.get("payload", {})
    headers = {d["name"].lower(): d["value"] for d in payload.get("headers", [])}

    body_data = _get_email_plain_text_body(payload)

    return {
        "id": draft_email_data.get("id", ""),
        "thread_id": draft_email_data.get("threadId", ""),
        "from": headers.get("from", ""),
        "date": headers.get("internaldate", ""),
        "subject": headers.get("subject", ""),
        "body": _clean_email_body(body_data) if body_data else "",
    }


def get_draft_url(draft_id: str) -> str:
    return f"https://mail.google.com/mail/u/0/#drafts/{draft_id}"


def get_sent_email_url(sent_email_id: str) -> str:
    return f"https://mail.google.com/mail/u/0/#sent/{sent_email_id}"


def get_email_details(service: Any, messages: list[dict[str, Any]]) -> list[dict[str, Any]]:
    """
    Retrieves full message data for each message ID in the given list and extracts email details.

    :param service: Authenticated Gmail API service instance.
    :param messages: A list of dictionaries, each representing a message with an 'id' key.
    :return: A list of dictionaries, each containing parsed email details.
    """

    emails = []
    for msg in messages:
        try:
            # Fetch the full message data from Gmail using the message ID
            email_data = service.users().messages().get(userId="me", id=msg["id"]).execute()
            # Parse the raw email data into a structured form
            email_details = parse_plain_text_email(email_data)
            # Only add the details if parsing was successful
            if email_details:
                emails.append(email_details)
        except Exception as e:
            # Log any errors encountered while trying to fetch or parse a message
            raise GmailToolError(
                message=f"Error reading email {msg['id']}.", developer_message=str(e)
            )
    return emails


def get_email_in_trash_url(email_id: str) -> str:
    return f"https://mail.google.com/mail/u/0/#trash/{email_id}"


def _build_gmail_service(context: ToolContext) -> Any:
    """
    Private helper function to build and return the Gmail service client.

    Args:
        context (ToolContext): The context containing authorization details.

    Returns:
        googleapiclient.discovery.Resource: An authorized Gmail API service instance.
    """
    try:
        credentials = Credentials(
            context.authorization.token
            if context.authorization and context.authorization.token
            else ""
        )
    except Exception as e:
        raise GoogleServiceError(message="Failed to build Gmail service.", developer_message=str(e))

    return build("gmail", "v1", credentials=credentials)


def _extract_plain_body(parts: list) -> Optional[str]:
    """
    Recursively extract the email body from parts, handling both plain text and HTML.

    Args:
        parts (List[Dict[str, Any]]): List of email parts.

    Returns:
        Optional[str]: Decoded and cleaned email body or None if not found.
    """
    for part in parts:
        mime_type = part.get("mimeType")

        if mime_type == "text/plain" and "data" in part.get("body", {}):
            return urlsafe_b64decode(part["body"]["data"]).decode()

        elif mime_type.startswith("multipart/"):
            subparts = part.get("parts", [])
            body = _extract_plain_body(subparts)
            if body:
                return body

    return _extract_html_body(parts)


def _extract_html_body(parts: list) -> Optional[str]:
    """
    Recursively extract the email body from parts, handling only HTML.

    Args:
        parts (List[Dict[str, Any]]): List of email parts.

    Returns:
        Optional[str]: Decoded and cleaned email body or None if not found.
    """
    for part in parts:
        mime_type = part.get("mimeType")

        if mime_type == "text/html" and "data" in part.get("body", {}):
            html_content = urlsafe_b64decode(part["body"]["data"]).decode()
            return html_content

        elif mime_type.startswith("multipart/"):
            subparts = part.get("parts", [])
            body = _extract_html_body(subparts)
            if body:
                return body

    return None


def _get_email_images(payload: dict[str, Any]) -> Optional[list[str]]:
    """
    Extract the email images from an email payload.

    Args:
        payload (Dict[str, Any]): Email payload data.

    Returns:
        Optional[List[str]]: List of decoded image contents or None if none found.
    """
    images = []
    for part in payload.get("parts", []):
        mime_type = part.get("mimeType")

        if mime_type.startswith("image/") and "data" in part.get("body", {}):
            image_content = part["body"]["data"]
            images.append(image_content)

        elif mime_type.startswith("multipart/"):
            subparts = part.get("parts", [])
            subimages = _get_email_images(subparts)
            if subimages:
                images.extend(subimages)

    if images:
        return images

    return None


def _get_email_plain_text_body(payload: dict[str, Any]) -> Optional[str]:
    """
    Extract email body from payload, handling 'multipart/alternative' parts.

    Args:
        payload (Dict[str, Any]): Email payload data.

    Returns:
        Optional[str]: Decoded email body or None if not found.
    """
    # Direct body extraction
    if "body" in payload and payload["body"].get("data"):
        return _clean_email_body(urlsafe_b64decode(payload["body"]["data"]).decode())

    # Handle multipart and alternative parts
    return _clean_email_body(_extract_plain_body(payload.get("parts", [])))


def _get_email_html_body(payload: dict[str, Any]) -> Optional[str]:
    """
    Extract email html body from payload, handling 'multipart/alternative' parts.

    Args:
        payload (Dict[str, Any]): Email payload data.

    Returns:
        Optional[str]: Decoded email body or None if not found.
    """
    # Direct body extraction
    if "body" in payload and payload["body"].get("data"):
        return urlsafe_b64decode(payload["body"]["data"]).decode()

    # Handle multipart and alternative parts
    return _extract_html_body(payload.get("parts", []))


def _clean_email_body(body: Optional[str]) -> str:
    """
    Remove HTML tags and clean up email body text while preserving most content.

    Args:
        body (str): The raw email body text.

    Returns:
        str: Cleaned email body text.
    """
    if not body:
        return ""

    try:
        # Remove HTML tags using BeautifulSoup
        soup = BeautifulSoup(body, "html.parser")
        text = soup.get_text(separator=" ")

        # Clean up the text
        cleaned_text = _clean_text(text)

        return cleaned_text.strip()
    except Exception:
        logger.exception("Error cleaning email body")
        return body


def _clean_text(text: str) -> str:
    """
    Clean up the text while preserving most content.

    Args:
        text (str): The input text.

    Returns:
        str: Cleaned text.
    """
    # Replace multiple newlines with a single newline
    text = re.sub(r"\n+", "\n", text)

    # Replace multiple spaces with a single space
    text = re.sub(r"\s+", " ", text)

    # Remove leading/trailing whitespace from each line
    text = "\n".join(line.strip() for line in text.split("\n"))

    return text


def _update_datetime(day: Day | None, time: TimeSlot | None, time_zone: str) -> dict | None:
    """
    Update the datetime for a Google Calendar event.

    Args:
        day (Day | None): The day of the event.
        time (TimeSlot | None): The time of the event.
        time_zone (str): The time zone of the event.

    Returns:
        dict | None: The updated datetime for the event.
    """
    if day and time:
        dt = datetime.combine(day.to_date(time_zone), time.to_time())
        return {"dateTime": dt.isoformat(), "timeZone": time_zone}
    return None


def build_gmail_query_string(
    sender: str | None = None,
    recipient: str | None = None,
    subject: str | None = None,
    body: str | None = None,
    date_range: DateRange | None = None,
    label: str | None = None,
) -> str:
    """Helper function to build a query string
    for Gmail list_emails_by_header and search_threads tools.
    """
    query = []
    if sender:
        query.append(f"from:{sender}")
    if recipient:
        query.append(f"to:{recipient}")
    if subject:
        query.append(f"subject:{subject}")
    if body:
        query.append(body)
    if date_range:
        query.append(date_range.to_date_query())
    if label:
        query.append(f"label:{label}")
    return " ".join(query)


def get_label_ids(service: Any, label_names: list[str]) -> dict[str, str]:
    """
    Retrieve label IDs for given label names.
    Returns a dictionary mapping label names to their IDs.

    Args:
        service: Authenticated Gmail API service instance.
        label_names: List of label names to retrieve IDs for.

    Returns:
        A dictionary mapping found label names to their corresponding IDs.
    """
    try:
        # Fetch all existing labels from Gmail
        labels = service.users().labels().list(userId="me").execute().get("labels", [])
    except Exception as e:
        raise GmailToolError(message="Failed to list labels.", developer_message=str(e)) from e

    # Create a mapping from label names to their IDs
    label_id_map = {label["name"]: label["id"] for label in labels}

    found_labels = {}
    for name in label_names:
        label_id = label_id_map.get(name)
        if label_id:
            found_labels[name] = label_id
        else:
            logger.warning(f"Label '{name}' does not exist")

    return found_labels


def fetch_messages(service: Any, query_string: str, limit: int) -> list[dict[str, Any]]:
    """
    Helper function to fetch messages from Gmail API for the list_emails_by_header tool.
    """
    response = (
        service.users()
        .messages()
        .list(userId="me", q=query_string, maxResults=limit or 100)
        .execute()
    )
    return response.get("messages", [])  # type: ignore[no-any-return]


def remove_none_values(params: dict) -> dict:
    """
    Remove None values from a dictionary.
    :param params: The dictionary to clean
    :return: A new dictionary with None values removed
    """
    return {k: v for k, v in params.items() if v is not None}


# Drive utils
def build_drive_service(auth_token: Optional[str]) -> Resource:  # type: ignore[no-any-unimported]
    """
    Build a Drive service object.
    """
    auth_token = auth_token or ""
    return build("drive", "v3", credentials=Credentials(auth_token))


# Docs utils
def build_docs_service(auth_token: Optional[str]) -> Resource:  # type: ignore[no-any-unimported]
    """
    Build a Drive service object.
    """
    auth_token = auth_token or ""
    return build("docs", "v1", credentials=Credentials(auth_token))


<<<<<<< HEAD
def parse_rfc3339(dt_str: str, tz: timezone = timezone.utc) -> datetime:
    """
    Parse an RFC3339 datetime string into a timezone-aware datetime.
    Converts a trailing 'Z' (UTC) into +00:00.
    If the parsed datetime is naive, assume it is in the provided timezone.
    """
    if dt_str.endswith("Z"):
        dt_str = dt_str[:-1] + "+00:00"
    dt = datetime.fromisoformat(dt_str)
    if dt.tzinfo is None:
        dt = dt.replace(tzinfo=tz)
    return dt


def merge_intervals(intervals: list[tuple[datetime, datetime]]) -> list[tuple[datetime, datetime]]:
    """
    Given a list of (start, end) tuples, merge overlapping or adjacent intervals.
    """
    merged = []
    for start, end in sorted(intervals, key=lambda x: x[0]):
        if not merged:
            merged.append((start, end))
        else:
            last_start, last_end = merged[-1]
            if start <= last_end:
                merged[-1] = (last_start, max(last_end, end))
            else:
                merged.append((start, end))
    return merged


def get_business_hours_for_day(
    current_date: datetime,
    business_tz: timezone,
    global_start: datetime,
    global_end: datetime,
) -> tuple[datetime, datetime]:
    """
    Compute the allowed business hours for the given day, adjusting for global bounds.

    Business hours are defined as 08:00 to 19:00 in the business_tz timezone.
    On the first and last day, the business hours are trimmed to the global_start/global_end.
    """
    day_business_start = datetime(
        current_date.year, current_date.month, current_date.day, 8, 0, tzinfo=business_tz
    )
    day_business_end = datetime(
        current_date.year, current_date.month, current_date.day, 19, 0, tzinfo=business_tz
    )
    if current_date == global_start.date():
        day_business_start = max(day_business_start, global_start)
    if current_date == global_end.date():
        day_business_end = min(day_business_end, global_end)
    return day_business_start, day_business_end


def gather_busy_intervals(
    busy_data: dict[str, Any],
    day_start: datetime,
    day_end: datetime,
    business_tz: timezone,
) -> list[tuple[datetime, datetime]]:
    """
    Collect busy intervals from all calendars that intersect with the day's business hours.
    Busy intervals are clipped to lie within [day_start, day_end].
    """
    busy_intervals = []
    for calendar in busy_data:
        for slot in busy_data[calendar].get("busy", []):
            slot_start = parse_rfc3339(slot["start"]).astimezone(business_tz)
            slot_end = parse_rfc3339(slot["end"]).astimezone(business_tz)
            if slot_end > day_start and slot_start < day_end:
                busy_intervals.append((max(slot_start, day_start), min(slot_end, day_end)))
    return busy_intervals


def subtract_busy_intervals(
    business_start: datetime,
    business_end: datetime,
    busy_intervals: list[tuple[datetime, datetime]],
) -> list[dict[str, Any]]:
    """
    Subtract the merged busy intervals from the business hours and return free time slots.
    """
    free_slots = []
    merged_busy = merge_intervals(busy_intervals)
    current_free_start = business_start
    for busy_start, busy_end in merged_busy:
        if current_free_start < busy_start:
            free_slots.append({
                "start": current_free_start.isoformat(),
                "end": busy_start.isoformat(),
            })
        current_free_start = max(current_free_start, busy_end)
    if current_free_start < business_end:
        free_slots.append({
            "start": current_free_start.isoformat(),
            "end": business_end.isoformat(),
        })
    return free_slots


def find_free_times(
    busy_data: dict[str, Any],
    global_start_str: str,
    global_end_str: str,
    tz: timezone = timezone.utc,
) -> list[dict[str, Any]]:
    """
    Returns the free time slots across all calendars within the global bounds,
    ensuring that the global start is not in the past.

    Only considers business days (Monday to Friday) and business hours (08:00-19:00)
    in the provided timezone.
    """
    # Parse the global boundaries and convert them to the business timezone.
    global_start = parse_rfc3339(global_start_str).astimezone(tz)
    global_end = parse_rfc3339(global_end_str).astimezone(tz)

    # Ensure global_start is never in the past relative to now.
    now = get_now(tz)
    if now > global_start:
        global_start = now

    # If after adjusting the start, there's no interval left, return empty.
    if global_start >= global_end:
        return []

    free_slots = []
    current_date = global_start.date()

    while current_date <= global_end.date():
        # Only consider weekdays (Monday=0 to Friday=4)
        if current_date.weekday() < 5:
            day_start, day_end = get_business_hours_for_day(
                current_date, tz, global_start, global_end
            )
            # Skip if the day's business window is empty.
            if day_start >= day_end:
                current_date += timedelta(days=1)
                continue

            busy_intervals = gather_busy_intervals(busy_data, day_start, day_end, tz)
            free_slots.extend(subtract_busy_intervals(day_start, day_end, busy_intervals))
        current_date += timedelta(days=1)

    return free_slots


def get_now(tz: timezone = timezone.utc) -> datetime:
    return datetime.now(tz)
=======
# Contacts utils
def build_people_service(auth_token: Optional[str]) -> Resource:  # type: ignore[no-any-unimported]
    """
    Build a People service object.
    """
    auth_token = auth_token or ""
    return build("people", "v1", credentials=Credentials(auth_token))


def search_contacts(service: Any, query: str, limit: Optional[int]) -> list[dict[str, Any]]:
    """
    Search the user's contacts in Google Contacts.
    """
    response = (
        service.people()
        .searchContacts(
            query=query,
            pageSize=limit or DEFAULT_SEARCH_CONTACTS_LIMIT,
            readMask=",".join([
                "names",
                "nicknames",
                "emailAddresses",
                "phoneNumbers",
                "addresses",
                "organizations",
                "biographies",
                "urls",
                "userDefined",
            ]),
        )
        .execute()
    )

    return cast(list[dict[str, Any]], response.get("results", []))
>>>>>>> e9ee3bba
<|MERGE_RESOLUTION|>--- conflicted
+++ resolved
@@ -1,14 +1,9 @@
 import logging
 import re
-<<<<<<< HEAD
-from base64 import urlsafe_b64decode
+from base64 import urlsafe_b64decode, urlsafe_b64encode
 from datetime import datetime, timedelta, timezone
-=======
-from base64 import urlsafe_b64decode, urlsafe_b64encode
-from datetime import datetime, timedelta
 from email.message import EmailMessage
 from email.mime.text import MIMEText
->>>>>>> e9ee3bba
 from enum import Enum
 from typing import Any, Optional, Union, cast
 from zoneinfo import ZoneInfo
@@ -606,7 +601,6 @@
     return build("docs", "v1", credentials=Credentials(auth_token))
 
 
-<<<<<<< HEAD
 def parse_rfc3339(dt_str: str, tz: timezone = timezone.utc) -> datetime:
     """
     Parse an RFC3339 datetime string into a timezone-aware datetime.
@@ -758,7 +752,8 @@
 
 def get_now(tz: timezone = timezone.utc) -> datetime:
     return datetime.now(tz)
-=======
+
+
 # Contacts utils
 def build_people_service(auth_token: Optional[str]) -> Resource:  # type: ignore[no-any-unimported]
     """
@@ -792,5 +787,4 @@
         .execute()
     )
 
-    return cast(list[dict[str, Any]], response.get("results", []))
->>>>>>> e9ee3bba
+    return cast(list[dict[str, Any]], response.get("results", []))