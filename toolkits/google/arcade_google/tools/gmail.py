--- conflicted
+++ resolved
@@ -11,6 +11,7 @@
 from arcade.sdk.errors import RetryableToolError
 from google.oauth2.credentials import Credentials
 from googleapiclient.discovery import build
+from googleapiclient.errors import HttpError
 
 from arcade_google.tools.exceptions import GmailToolError, GoogleServiceError
 from arcade_google.tools.utils import (
@@ -22,13 +23,8 @@
     get_label_ids,
     get_sent_email_url,
     parse_draft_email,
-<<<<<<< HEAD
     parse_multipart_email,
     parse_plain_text_email,
-=======
-    parse_email,
-    process_email_messages,
->>>>>>> be253960
     remove_none_values,
 )
 
@@ -453,7 +449,6 @@
     if not messages:
         return {"emails": []}
 
-<<<<<<< HEAD
     # Process each message into a structured email object
     emails = get_email_details(service, messages)
 
@@ -489,12 +484,6 @@
     return emails
 
 
-=======
-    emails = process_email_messages(service, messages)
-    return {"emails": emails}
-
-
->>>>>>> be253960
 @tool(
     requires_auth=Google(
         scopes=["https://www.googleapis.com/auth/gmail.readonly"],
