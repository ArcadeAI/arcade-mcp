--- conflicted
+++ resolved
@@ -4,151 +4,20 @@
 from arcade.sdk.auth import Google
 from googleapiclient.errors import HttpError
 
-<<<<<<< HEAD
 from arcade_google.doc_to_html import convert_document_to_html
 from arcade_google.doc_to_markdown import convert_document_to_markdown
 from arcade_google.models import DocumentFormat, OrderBy
 from arcade_google.tools.docs import get_document_by_id
-from arcade_google.utils import build_drive_service, build_files_list_params
-=======
-from arcade_google.tools.utils import (
+from arcade_google.utils import (
     build_drive_service,
     build_file_tree,
     build_file_tree_request_params,
-    remove_none_values,
-)
-
-from .models import Corpora, OrderBy
->>>>>>> 2135101a
-
-
-# Implements: https://googleapis.github.io/google-api-python-client/docs/dyn/drive_v3.files.html#list
-# Example `arcade chat` query: `list my 5 most recently modified documents`
-# TODO: Support query with natural language. Currently, the tool expects a fully formed query
-#       string as input with the syntax defined here: https://developers.google.com/drive/api/guides/search-files
+    build_files_list_params,
+)
+
+
 @tool(
     requires_auth=Google(
-        scopes=["https://www.googleapis.com/auth/drive.file"],
-    )
-)
-async def search_documents(
-    context: ToolContext,
-    document_contains: Annotated[
-        Optional[list[str]],
-        "Keywords or phrases that must be in the document title or body. Provide a list of "
-        "keywords or phrases if needed.",
-    ] = None,
-    document_not_contains: Annotated[
-        Optional[list[str]],
-        "Keywords or phrases that must NOT be in the document title or body. Provide a list of "
-        "keywords or phrases if needed.",
-    ] = None,
-    search_only_in_shared_drive_id: Annotated[
-        Optional[str],
-        "The ID of the shared drive to restrict the search to. If provided, the search will only "
-        "return documents from this drive. Defaults to None, which searches across all drives.",
-    ] = None,
-    include_shared_drives: Annotated[
-        bool,
-        "Whether to include documents from shared drives. Defaults to False (searches only in "
-        "the user's 'My Drive').",
-    ] = False,
-    include_organization_domain_documents: Annotated[
-        bool,
-        "Whether to include documents from the organization's domain. This is applicable to admin "
-        "users who have permissions to view organization-wide documents in a Google Workspace "
-        "account. Defaults to False.",
-    ] = False,
-    order_by: Annotated[
-        Optional[list[OrderBy]],
-        "Sort order. Defaults to listing the most recently modified documents first",
-    ] = None,
-    limit: Annotated[int, "The number of documents to list"] = 50,
-    pagination_token: Annotated[
-        Optional[str], "The pagination token to continue a previous request"
-    ] = None,
-) -> Annotated[
-    dict,
-    "A dictionary containing 'documents_count' (number of documents returned) and 'documents' "
-    "(a list of document details including 'kind', 'mimeType', 'id', and 'name' for each document)",
-]:
-    """
-    Searches for documents in the user's Google Drive. Excludes documents that are in the trash.
-    """
-    if order_by is None:
-        order_by = [OrderBy.MODIFIED_TIME_DESC]
-    elif isinstance(order_by, OrderBy):
-        order_by = [order_by]
-
-    page_size = min(10, limit)
-    files: list[dict[str, Any]] = []
-
-    service = build_drive_service(
-        context.authorization.token if context.authorization and context.authorization.token else ""
-    )
-
-    params = build_files_list_params(
-        mime_type="application/vnd.google-apps.document",
-        document_contains=document_contains,
-        document_not_contains=document_not_contains,
-        page_size=page_size,
-        order_by=order_by,
-        pagination_token=pagination_token,
-        include_shared_drives=include_shared_drives,
-        search_only_in_shared_drive_id=search_only_in_shared_drive_id,
-        include_organization_domain_documents=include_organization_domain_documents,
-    )
-
-    while len(files) < limit:
-        if pagination_token:
-            params["pageToken"] = pagination_token
-        else:
-            params.pop("pageToken", None)
-
-        results = service.files().list(**params).execute()
-        batch = results.get("files", [])
-        files.extend(batch[: limit - len(files)])
-
-        pagination_token = results.get("nextPageToken")
-        if not pagination_token or len(batch) < page_size:
-            break
-
-    return {"documents_count": len(files), "documents": files}
-
-
-@tool(
-    requires_auth=Google(
-<<<<<<< HEAD
-        scopes=["https://www.googleapis.com/auth/drive.readonly"],
-    )
-)
-async def search_and_retrieve_documents(
-    context: ToolContext,
-    return_format: Annotated[
-        DocumentFormat,
-        "The format of the document to return. Defaults to Markdown.",
-    ] = DocumentFormat.MARKDOWN,
-    document_contains: Annotated[
-        Optional[list[str]],
-        "Keywords or phrases that must be in the document title or body. Provide a list of "
-        "keywords or phrases if needed.",
-    ] = None,
-    document_not_contains: Annotated[
-        Optional[list[str]],
-        "Keywords or phrases that must NOT be in the document title or body. Provide a list of "
-        "keywords or phrases if needed.",
-    ] = None,
-    search_only_in_shared_drive_id: Annotated[
-        Optional[str],
-        "The ID of the shared drive to restrict the search to. If provided, the search will only "
-        "return documents from this drive. Defaults to None, which searches across all drives.",
-    ] = None,
-    include_shared_drives: Annotated[
-        bool,
-        "Whether to include documents from shared drives. Defaults to False (searches only in "
-        "the user's 'My Drive').",
-    ] = False,
-=======
         scopes=["https://www.googleapis.com/auth/drive.file"],
     )
 )
@@ -162,7 +31,6 @@
         "If provided, only include files from this shared drive in the file tree structure. "
         "Defaults to None, which will include files and folders from all drives.",
     ] = None,
->>>>>>> 2135101a
     include_organization_domain_documents: Annotated[
         bool,
         "Whether to include documents from the organization's domain. This is applicable to admin "
@@ -173,49 +41,6 @@
         Optional[list[OrderBy]],
         "Sort order. Defaults to listing the most recently modified documents first",
     ] = None,
-<<<<<<< HEAD
-    limit: Annotated[int, "The number of documents to list"] = 50,
-    pagination_token: Annotated[
-        Optional[str], "The pagination token to continue a previous request"
-    ] = None,
-) -> Annotated[
-    dict,
-    "A dictionary containing 'documents_count' (number of documents returned) and 'documents' "
-    "(a list of documents with their content).",
-]:
-    """
-    Searches for documents in the user's Google Drive and returns a list of documents (with text
-    content) matching the search criteria. Excludes documents that are in the trash.
-
-    Note: use this tool only when the user prompt requires the documents' content. If the user only
-    needs a list of documents, use the `search_documents` tool instead.
-    """
-    response = await search_documents(
-        context=context,
-        document_contains=document_contains,
-        document_not_contains=document_not_contains,
-        search_only_in_shared_drive_id=search_only_in_shared_drive_id,
-        include_shared_drives=include_shared_drives,
-        include_organization_domain_documents=include_organization_domain_documents,
-        order_by=order_by,
-        limit=limit,
-        pagination_token=pagination_token,
-    )
-
-    documents = []
-
-    for item in response["documents"]:
-        document = await get_document_by_id(context, document_id=item["id"])
-
-        if return_format == DocumentFormat.MARKDOWN:
-            document = convert_document_to_markdown(document)
-        elif return_format == DocumentFormat.HTML:
-            document = convert_document_to_html(document)
-
-        documents.append(document)
-
-    return {"documents_count": len(documents), "documents": documents}
-=======
     limit: Annotated[
         Optional[int],
         "The number of files and folders to list. Defaults to None, "
@@ -282,4 +107,181 @@
         drives.append(drive)
 
     return {"drives": drives}
->>>>>>> 2135101a
+
+
+# Implements: https://googleapis.github.io/google-api-python-client/docs/dyn/drive_v3.files.html#list
+# Example `arcade chat` query: `list my 5 most recently modified documents`
+# TODO: Support query with natural language. Currently, the tool expects a fully formed query
+#       string as input with the syntax defined here: https://developers.google.com/drive/api/guides/search-files
+@tool(
+    requires_auth=Google(
+        scopes=["https://www.googleapis.com/auth/drive.file"],
+    )
+)
+async def search_documents(
+    context: ToolContext,
+    document_contains: Annotated[
+        Optional[list[str]],
+        "Keywords or phrases that must be in the document title or body. Provide a list of "
+        "keywords or phrases if needed.",
+    ] = None,
+    document_not_contains: Annotated[
+        Optional[list[str]],
+        "Keywords or phrases that must NOT be in the document title or body. Provide a list of "
+        "keywords or phrases if needed.",
+    ] = None,
+    search_only_in_shared_drive_id: Annotated[
+        Optional[str],
+        "The ID of the shared drive to restrict the search to. If provided, the search will only "
+        "return documents from this drive. Defaults to None, which searches across all drives.",
+    ] = None,
+    include_shared_drives: Annotated[
+        bool,
+        "Whether to include documents from shared drives. Defaults to False (searches only in "
+        "the user's 'My Drive').",
+    ] = False,
+    include_organization_domain_documents: Annotated[
+        bool,
+        "Whether to include documents from the organization's domain. This is applicable to admin "
+        "users who have permissions to view organization-wide documents in a Google Workspace "
+        "account. Defaults to False.",
+    ] = False,
+    order_by: Annotated[
+        Optional[list[OrderBy]],
+        "Sort order. Defaults to listing the most recently modified documents first",
+    ] = None,
+    limit: Annotated[int, "The number of documents to list"] = 50,
+    pagination_token: Annotated[
+        Optional[str], "The pagination token to continue a previous request"
+    ] = None,
+) -> Annotated[
+    dict,
+    "A dictionary containing 'documents_count' (number of documents returned) and 'documents' "
+    "(a list of document details including 'kind', 'mimeType', 'id', and 'name' for each document)",
+]:
+    """
+    Searches for documents in the user's Google Drive. Excludes documents that are in the trash.
+    """
+    if order_by is None:
+        order_by = [OrderBy.MODIFIED_TIME_DESC]
+    elif isinstance(order_by, OrderBy):
+        order_by = [order_by]
+
+    page_size = min(10, limit)
+    files: list[dict[str, Any]] = []
+
+    service = build_drive_service(
+        context.authorization.token if context.authorization and context.authorization.token else ""
+    )
+
+    params = build_files_list_params(
+        mime_type="application/vnd.google-apps.document",
+        document_contains=document_contains,
+        document_not_contains=document_not_contains,
+        page_size=page_size,
+        order_by=order_by,
+        pagination_token=pagination_token,
+        include_shared_drives=include_shared_drives,
+        search_only_in_shared_drive_id=search_only_in_shared_drive_id,
+        include_organization_domain_documents=include_organization_domain_documents,
+    )
+
+    while len(files) < limit:
+        if pagination_token:
+            params["pageToken"] = pagination_token
+        else:
+            params.pop("pageToken", None)
+
+        results = service.files().list(**params).execute()
+        batch = results.get("files", [])
+        files.extend(batch[: limit - len(files)])
+
+        pagination_token = results.get("nextPageToken")
+        if not pagination_token or len(batch) < page_size:
+            break
+
+    return {"documents_count": len(files), "documents": files}
+
+
+@tool(
+    requires_auth=Google(
+        scopes=["https://www.googleapis.com/auth/drive.readonly"],
+    )
+)
+async def search_and_retrieve_documents(
+    context: ToolContext,
+    return_format: Annotated[
+        DocumentFormat,
+        "The format of the document to return. Defaults to Markdown.",
+    ] = DocumentFormat.MARKDOWN,
+    document_contains: Annotated[
+        Optional[list[str]],
+        "Keywords or phrases that must be in the document title or body. Provide a list of "
+        "keywords or phrases if needed.",
+    ] = None,
+    document_not_contains: Annotated[
+        Optional[list[str]],
+        "Keywords or phrases that must NOT be in the document title or body. Provide a list of "
+        "keywords or phrases if needed.",
+    ] = None,
+    search_only_in_shared_drive_id: Annotated[
+        Optional[str],
+        "The ID of the shared drive to restrict the search to. If provided, the search will only "
+        "return documents from this drive. Defaults to None, which searches across all drives.",
+    ] = None,
+    include_shared_drives: Annotated[
+        bool,
+        "Whether to include documents from shared drives. Defaults to False (searches only in "
+        "the user's 'My Drive').",
+    ] = False,
+    include_organization_domain_documents: Annotated[
+        bool,
+        "Whether to include documents from the organization's domain. This is applicable to admin "
+        "users who have permissions to view organization-wide documents in a Google Workspace "
+        "account. Defaults to False.",
+    ] = False,
+    order_by: Annotated[
+        Optional[list[OrderBy]],
+        "Sort order. Defaults to listing the most recently modified documents first",
+    ] = None,
+    limit: Annotated[int, "The number of documents to list"] = 50,
+    pagination_token: Annotated[
+        Optional[str], "The pagination token to continue a previous request"
+    ] = None,
+) -> Annotated[
+    dict,
+    "A dictionary containing 'documents_count' (number of documents returned) and 'documents' "
+    "(a list of documents with their content).",
+]:
+    """
+    Searches for documents in the user's Google Drive and returns a list of documents (with text
+    content) matching the search criteria. Excludes documents that are in the trash.
+
+    Note: use this tool only when the user prompt requires the documents' content. If the user only
+    needs a list of documents, use the `search_documents` tool instead.
+    """
+    response = await search_documents(
+        context=context,
+        document_contains=document_contains,
+        document_not_contains=document_not_contains,
+        search_only_in_shared_drive_id=search_only_in_shared_drive_id,
+        include_shared_drives=include_shared_drives,
+        include_organization_domain_documents=include_organization_domain_documents,
+        order_by=order_by,
+        limit=limit,
+        pagination_token=pagination_token,
+    )
+
+    documents = []
+
+    for item in response["documents"]:
+        document = await get_document_by_id(context, document_id=item["id"])
+
+        if return_format == DocumentFormat.MARKDOWN:
+            document = convert_document_to_markdown(document)
+        elif return_format == DocumentFormat.HTML:
+            document = convert_document_to_html(document)
+
+        documents.append(document)
+
+    return {"documents_count": len(documents), "documents": documents}