<<<<<<< HEAD
from arcade.core.catalog import ToolCatalog
=======
import arcade_code_sandbox
from arcade_code_sandbox.tools.e2b import create_static_matplotlib_chart, run_code
from arcade_code_sandbox.tools.models import E2BSupportedLanguage

from arcade.sdk import ToolCatalog
>>>>>>> 1512d069
from arcade.sdk.eval import (
    BinaryCritic,
    EvalRubric,
    EvalSuite,
    ExpectedToolCall,
    SimilarityCritic,
    tool_eval,
)

import arcade_code_sandbox
from arcade_code_sandbox.tools.e2b import create_static_matplotlib_chart, run_code
from arcade_code_sandbox.tools.models import E2BSupportedLanguage

merge_sort_code = """
def merge_sort(arr):
    if len(arr) <= 1:
        return arr

    mid = len(arr) // 2
    left = merge_sort(arr[:mid])
    right = merge_sort(arr[mid:])

    return merge(left, right)

def merge(left, right):
    result = []
    i, j = 0, 0

    while i < len(left) and j < len(right):
        if left[i] < right[j]:
            result.append(left[i])
            i += 1
        else:
            result.append(right[j])
            j += 1

    result.extend(left[i:])
    result.extend(right[j:])

    return result

sample_list = ["banana", "apple", "cherry", "date", "elderberry"]

sorted_list = merge_sort(sample_list)
print("Sorted list:", sorted_list)
"""

matplotlib_chart_code = """
import matplotlib.pyplot as plt

labels = ['Apples', 'Bananas', 'Cherries', 'Dates']
sizes = [30, 25, 20, 25]
colors = ['red', 'yellow', 'purple', 'brown']

plt.pie(sizes, labels=labels, colors=colors, autopct='%1.1f%%', startangle=90)

plt.axis('equal')

plt.title('Fruit Distribution')

plt.savefig('fruit_pie_chart.png')
"""

# Evaluation rubric
rubric = EvalRubric(
    fail_threshold=0.85,
    warn_threshold=0.95,
)


catalog = ToolCatalog()
catalog.add_module(arcade_code_sandbox)


@tool_eval()
def code_sandbox_eval_suite():
    suite = EvalSuite(
        name="code_sandbox Tools Evaluation",
        system_message="You are an AI assistant with access to code_sandbox tools. Use them to help the user with their tasks.",
        catalog=catalog,
        rubric=rubric,
    )

    suite.add_case(
        name="Run code",
        user_message=f"Can you please run my merge sort algo?\n\n{merge_sort_code}",
        expected_tool_calls=[
            ExpectedToolCall(
                func=run_code,
                args={
                    "code": merge_sort_code,
                    "language": E2BSupportedLanguage.PYTHON,
                },
            )
        ],
        critics=[
            SimilarityCritic(critic_field="code", weight=0.8),
            BinaryCritic(critic_field="language", weight=0.2),
        ],
    )

    suite.add_case(
        name="Create static matplotlib chart",
        user_message=f"Run this code:\n\n{matplotlib_chart_code}",
        expected_tool_calls=[
            ExpectedToolCall(
                func=create_static_matplotlib_chart,
                args={
                    "code": matplotlib_chart_code,
                },
            )
        ],
        critics=[
            SimilarityCritic(critic_field="code", weight=1.0),
        ],
    )

    return suite<|MERGE_RESOLUTION|>--- conflicted
+++ resolved
@@ -1,12 +1,4 @@
-<<<<<<< HEAD
-from arcade.core.catalog import ToolCatalog
-=======
-import arcade_code_sandbox
-from arcade_code_sandbox.tools.e2b import create_static_matplotlib_chart, run_code
-from arcade_code_sandbox.tools.models import E2BSupportedLanguage
-
 from arcade.sdk import ToolCatalog
->>>>>>> 1512d069
 from arcade.sdk.eval import (
     BinaryCritic,
     EvalRubric,
