--- conflicted
+++ resolved
@@ -1,10 +1,7 @@
 from arcade_search.tools.google_finance import get_stock_historical_data, get_stock_summary
 from arcade_search.tools.google_flights import search_one_way_flights, search_roundtrip_flights
 from arcade_search.tools.google_hotels import search_hotels
-<<<<<<< HEAD
 from arcade_search.tools.google_jobs import search_jobs
-=======
->>>>>>> 19dbfdcd
 from arcade_search.tools.google_maps import (
     get_directions_between_addresses,
     get_directions_between_coordinates,
@@ -18,10 +15,7 @@
     "search_one_way_flights",  # Google Flights
     "search_roundtrip_flights",  # Google Flights
     "search_hotels",  # Google Hotels
-<<<<<<< HEAD
-    "search_jobs",  # Google Jobs
-=======
->>>>>>> 19dbfdcd
     "get_directions_between_addresses",  # Google Maps
     "get_directions_between_coordinates",  # Google Maps
+    "search_jobs",  # Google Jobs
 ]