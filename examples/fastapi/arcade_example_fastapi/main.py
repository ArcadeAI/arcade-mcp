--- conflicted
+++ resolved
@@ -1,11 +1,6 @@
-<<<<<<< HEAD
 import os
 from arcade.core.toolkit import Toolkit
-import arcade_arithmetic
-=======
-from arcade_google.tools import gmail
-from arcade_slack.tools import chat
->>>>>>> 53fa083e
+import arcade_math
 from fastapi import FastAPI, HTTPException
 from pydantic import BaseModel
 
@@ -20,30 +15,9 @@
 
 app = FastAPI()
 
-<<<<<<< HEAD
 actor_secret = os.environ.get("ARCADE_ACTOR_SECRET")
 actor = FastAPIActor(app, secret=actor_secret)
-actor.register_toolkit(Toolkit.from_module(arcade_arithmetic))
-# actor.register_tool(gmail.list_emails)
-# actor.register_tool(gmail.list_emails_by_header)
-# actor.register_tool(gmail.write_draft_email)
-# actor.register_tool(repo.count_stargazers)
-# actor.register_tool(repo.search_issues)
-# actor.register_tool(user.set_starred)
-# actor.register_tool(chat.send_dm_to_user)
-# actor.register_tool(chat.send_message_to_channel)
-=======
-actor = FastAPIActor(app)
-# actor.register_tool(arithmetic.add)
-# actor.register_tool(arithmetic.multiply)
-# actor.register_tool(arithmetic.divide)
-# actor.register_tool(arithmetic.sqrt)
-actor.register_tool(gmail.list_emails)
-actor.register_tool(gmail.list_emails_by_header)
-actor.register_tool(gmail.write_draft_email)
-actor.register_tool(chat.send_dm_to_user)
-actor.register_tool(chat.send_message_to_channel)
->>>>>>> 53fa083e
+actor.register_toolkit(Toolkit.from_module(arcade_math))
 
 
 class ChatRequest(BaseModel):
@@ -61,7 +35,6 @@
             model="gpt-4o-mini",
             max_tokens=500,
             tools=[
-<<<<<<< HEAD
                 # "Google.GetEmails",
                 # "Google.SearchEmailsByHeader",
                 # "Google.WriteDraft",
@@ -70,13 +43,6 @@
                 # "GitHub.SearchIssues",
                 # "Slack.SendDmToUser",
                 # "Slack.SendMessageToChannel",
-=======
-                "GetEmails",
-                "SearchEmailsByHeader",
-                "WriteDraft",
-                "SendDmToUser",
-                "SendMessageToChannel",
->>>>>>> 53fa083e
             ],
             tool_choice=tool_choice,
             user=config.user.email if config.user else None,
