--- conflicted
+++ resolved
@@ -1,14 +1,8 @@
 [tool.poetry]
 name = "langchain-arcade"
-<<<<<<< HEAD
-version = "0.2.0"
+version = "1.0.0"
 description = "An integration package connecting Arcade and LangChain/LangGraph"
 authors = ["Arcade <dev@arcade.dev>"]
-=======
-version = "1.0.0"
-description = "An integration package connecting Arcade and LangChain/LangGraph"
-authors = ["Arcade AI <dev@arcade-ai.com>"]
->>>>>>> 778b7af8
 readme = "README.md"
 repository = "https://github.com/arcadeai/arcade-ai/tree/main/contrib/langchain"
 license = "MIT"
